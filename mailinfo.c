/*
 * Another stupid program, this one parsing the headers of an
 * email to figure out authorship and subject
 */
#include "cache.h"
#include "builtin.h"
#include "utf8.h"
#include "strbuf.h"

static FILE *cmitmsg, *patchfile, *fin, *fout;

static int keep_subject;
static int keep_non_patch_brackets_in_subject;
static const char *metainfo_charset;
static struct strbuf line = STRBUF_INIT;
static struct strbuf name = STRBUF_INIT;
static struct strbuf email = STRBUF_INIT;

static enum  {
	TE_DONTCARE, TE_QP, TE_BASE64
} transfer_encoding;

static struct strbuf charset = STRBUF_INIT;
static int patch_lines;
static struct strbuf **p_hdr_data, **s_hdr_data;
static int use_scissors;
static int use_inbody_headers = 1;

#define MAX_HDR_PARSED 10
#define MAX_BOUNDARIES 5

static void cleanup_space(struct strbuf *sb);


static void get_sane_name(struct strbuf *out, struct strbuf *name, struct strbuf *email)
{
	struct strbuf *src = name;
	if (name->len < 3 || 60 < name->len || strchr(name->buf, '@') ||
		strchr(name->buf, '<') || strchr(name->buf, '>'))
		src = email;
	else if (name == out)
		return;
	strbuf_reset(out);
	strbuf_addbuf(out, src);
}

static void parse_bogus_from(const struct strbuf *line)
{
	/* John Doe <johndoe> */

	char *bra, *ket;
	/* This is fallback, so do not bother if we already have an
	 * e-mail address.
	 */
	if (email.len)
		return;

	bra = strchr(line->buf, '<');
	if (!bra)
		return;
	ket = strchr(bra, '>');
	if (!ket)
		return;

	strbuf_reset(&email);
	strbuf_add(&email, bra + 1, ket - bra - 1);

	strbuf_reset(&name);
	strbuf_add(&name, line->buf, bra - line->buf);
	strbuf_trim(&name);
	get_sane_name(&name, &name, &email);
}

static void handle_from(const struct strbuf *from)
{
	char *at;
	size_t el;
	struct strbuf f;

	strbuf_init(&f, from->len);
	strbuf_addbuf(&f, from);

	at = strchr(f.buf, '@');
	if (!at) {
		parse_bogus_from(from);
		return;
	}

	/*
	 * If we already have one email, don't take any confusing lines
	 */
	if (email.len && strchr(at + 1, '@')) {
		strbuf_release(&f);
		return;
	}

	/* Pick up the string around '@', possibly delimited with <>
	 * pair; that is the email part.
	 */
	while (at > f.buf) {
		char c = at[-1];
		if (isspace(c))
			break;
		if (c == '<') {
			at[-1] = ' ';
			break;
		}
		at--;
	}
	el = strcspn(at, " \n\t\r\v\f>");
	strbuf_reset(&email);
	strbuf_add(&email, at, el);
	strbuf_remove(&f, at - f.buf, el + (at[el] ? 1 : 0));

	/* The remainder is name.  It could be
	 *
	 * - "John Doe <john.doe@xz>"			(a), or
	 * - "john.doe@xz (John Doe)"			(b), or
	 * - "John (zzz) Doe <john.doe@xz> (Comment)"	(c)
	 *
	 * but we have removed the email part, so
	 *
	 * - remove extra spaces which could stay after email (case 'c'), and
	 * - trim from both ends, possibly removing the () pair at the end
	 *   (cases 'a' and 'b').
	 */
	cleanup_space(&f);
	strbuf_trim(&f);
	if (f.buf[0] == '(' && f.len && f.buf[f.len - 1] == ')') {
		strbuf_remove(&f, 0, 1);
		strbuf_setlen(&f, f.len - 1);
	}

	get_sane_name(&name, &f, &email);
	strbuf_release(&f);
}

static void handle_header(struct strbuf **out, const struct strbuf *line)
{
	if (!*out) {
		*out = xmalloc(sizeof(struct strbuf));
		strbuf_init(*out, line->len);
	} else
		strbuf_reset(*out);

	strbuf_addbuf(*out, line);
}

/* NOTE NOTE NOTE.  We do not claim we do full MIME.  We just attempt
 * to have enough heuristics to grok MIME encoded patches often found
 * on our mailing lists.  For example, we do not even treat header lines
 * case insensitively.
 */

static int slurp_attr(const char *line, const char *name, struct strbuf *attr)
{
	const char *ends, *ap = strcasestr(line, name);
	size_t sz;

	strbuf_setlen(attr, 0);
	if (!ap)
		return 0;
	ap += strlen(name);
	if (*ap == '"') {
		ap++;
		ends = "\"";
	}
	else
		ends = "; \t";
	sz = strcspn(ap, ends);
	strbuf_add(attr, ap, sz);
	return 1;
}

static struct strbuf *content[MAX_BOUNDARIES];

static struct strbuf **content_top = content;

static void handle_content_type(struct strbuf *line)
{
	struct strbuf *boundary = xmalloc(sizeof(struct strbuf));
	strbuf_init(boundary, line->len);

	if (slurp_attr(line->buf, "boundary=", boundary)) {
		strbuf_insert(boundary, 0, "--", 2);
		if (++content_top > &content[MAX_BOUNDARIES]) {
			fprintf(stderr, "Too many boundaries to handle\n");
			exit(1);
		}
		*content_top = boundary;
		boundary = NULL;
	}
	slurp_attr(line->buf, "charset=", &charset);

	if (boundary) {
		strbuf_release(boundary);
		free(boundary);
	}
}

static void handle_content_transfer_encoding(const struct strbuf *line)
{
	if (strcasestr(line->buf, "base64"))
		transfer_encoding = TE_BASE64;
	else if (strcasestr(line->buf, "quoted-printable"))
		transfer_encoding = TE_QP;
	else
		transfer_encoding = TE_DONTCARE;
}

static int is_multipart_boundary(const struct strbuf *line)
{
	return (((*content_top)->len <= line->len) &&
		!memcmp(line->buf, (*content_top)->buf, (*content_top)->len));
}

static void cleanup_subject(struct strbuf *subject)
{
	size_t at = 0;

	while (at < subject->len) {
		char *pos;
		size_t remove;

		switch (subject->buf[at]) {
		case 'r': case 'R':
			if (subject->len <= at + 3)
				break;
			if ((subject->buf[at + 1] == 'e' ||
			     subject->buf[at + 1] == 'E') &&
			    subject->buf[at + 2] == ':') {
				strbuf_remove(subject, at, 3);
				continue;
			}
			at++;
			break;
		case ' ': case '\t': case ':':
			strbuf_remove(subject, at, 1);
			continue;
		case '[':
			pos = strchr(subject->buf + at, ']');
			if (!pos)
				break;
			remove = pos - subject->buf + at + 1;
			if (!keep_non_patch_brackets_in_subject ||
			    (7 <= remove &&
			     memmem(subject->buf + at, remove, "PATCH", 5)))
				strbuf_remove(subject, at, remove);
			else {
				at += remove;
				/*
				 * If the input had a space after the ], keep
				 * it.  We don't bother with finding the end of
				 * the space, since we later normalize it
				 * anyway.
				 */
				if (isspace(subject->buf[at]))
					at += 1;
			}
			continue;
		}
		break;
	}
	strbuf_trim(subject);
}

static void cleanup_space(struct strbuf *sb)
{
	size_t pos, cnt;
	for (pos = 0; pos < sb->len; pos++) {
		if (isspace(sb->buf[pos])) {
			sb->buf[pos] = ' ';
			for (cnt = 0; isspace(sb->buf[pos + cnt + 1]); cnt++);
			strbuf_remove(sb, pos + 1, cnt);
		}
	}
}

static void decode_header(struct strbuf *line);
static const char *header[MAX_HDR_PARSED] = {
	"From","Subject","Date",
};

static inline int cmp_header(const struct strbuf *line, const char *hdr)
{
	int len = strlen(hdr);
	return !strncasecmp(line->buf, hdr, len) && line->len > len &&
			line->buf[len] == ':' && isspace(line->buf[len + 1]);
}

static int check_header(const struct strbuf *line,
				struct strbuf *hdr_data[], int overwrite)
{
	int i, ret = 0, len;
	struct strbuf sb = STRBUF_INIT;
	/* search for the interesting parts */
	for (i = 0; header[i]; i++) {
		int len = strlen(header[i]);
		if ((!hdr_data[i] || overwrite) && cmp_header(line, header[i])) {
			/* Unwrap inline B and Q encoding, and optionally
			 * normalize the meta information to utf8.
			 */
			strbuf_add(&sb, line->buf + len + 2, line->len - len - 2);
			decode_header(&sb);
			handle_header(&hdr_data[i], &sb);
			ret = 1;
			goto check_header_out;
		}
	}

	/* Content stuff */
	if (cmp_header(line, "Content-Type")) {
		len = strlen("Content-Type: ");
		strbuf_add(&sb, line->buf + len, line->len - len);
		decode_header(&sb);
		strbuf_insert(&sb, 0, "Content-Type: ", len);
		handle_content_type(&sb);
		ret = 1;
		goto check_header_out;
	}
	if (cmp_header(line, "Content-Transfer-Encoding")) {
		len = strlen("Content-Transfer-Encoding: ");
		strbuf_add(&sb, line->buf + len, line->len - len);
		decode_header(&sb);
		handle_content_transfer_encoding(&sb);
		ret = 1;
		goto check_header_out;
	}

	/* for inbody stuff */
	if (!prefixcmp(line->buf, ">From") && isspace(line->buf[5])) {
		ret = 1; /* Should this return 0? */
		goto check_header_out;
	}
	if (!prefixcmp(line->buf, "[PATCH]") && isspace(line->buf[7])) {
		for (i = 0; header[i]; i++) {
			if (!memcmp("Subject", header[i], 7)) {
				handle_header(&hdr_data[i], line);
				ret = 1;
				goto check_header_out;
			}
		}
	}

check_header_out:
	strbuf_release(&sb);
	return ret;
}

static int is_rfc2822_header(const struct strbuf *line)
{
	/*
	 * The section that defines the loosest possible
	 * field name is "3.6.8 Optional fields".
	 *
	 * optional-field = field-name ":" unstructured CRLF
	 * field-name = 1*ftext
	 * ftext = %d33-57 / %59-126
	 */
	int ch;
	char *cp = line->buf;

	/* Count mbox From headers as headers */
	if (!prefixcmp(cp, "From ") || !prefixcmp(cp, ">From "))
		return 1;

	while ((ch = *cp++)) {
		if (ch == ':')
			return 1;
		if ((33 <= ch && ch <= 57) ||
		    (59 <= ch && ch <= 126))
			continue;
		break;
	}
	return 0;
}

static int read_one_header_line(struct strbuf *line, FILE *in)
{
	/* Get the first part of the line. */
	if (strbuf_getline(line, in, '\n'))
		return 0;

	/*
	 * Is it an empty line or not a valid rfc2822 header?
	 * If so, stop here, and return false ("not a header")
	 */
	strbuf_rtrim(line);
	if (!line->len || !is_rfc2822_header(line)) {
		/* Re-add the newline */
		strbuf_addch(line, '\n');
		return 0;
	}

	/*
	 * Now we need to eat all the continuation lines..
	 * Yuck, 2822 header "folding"
	 */
	for (;;) {
		int peek;
		struct strbuf continuation = STRBUF_INIT;

		peek = fgetc(in); ungetc(peek, in);
		if (peek != ' ' && peek != '\t')
			break;
		if (strbuf_getline(&continuation, in, '\n'))
			break;
		continuation.buf[0] = ' ';
		strbuf_rtrim(&continuation);
		strbuf_addbuf(line, &continuation);
	}

	return 1;
}

static struct strbuf *decode_q_segment(const struct strbuf *q_seg, int rfc2047)
{
	const char *in = q_seg->buf;
	int c;
	struct strbuf *out = xmalloc(sizeof(struct strbuf));
	strbuf_init(out, q_seg->len);

	while ((c = *in++) != 0) {
		if (c == '=') {
			int d = *in++;
			if (d == '\n' || !d)
				break; /* drop trailing newline */
			strbuf_addch(out, (hexval(d) << 4) | hexval(*in++));
			continue;
		}
		if (rfc2047 && c == '_') /* rfc2047 4.2 (2) */
			c = 0x20;
		strbuf_addch(out, c);
	}
	return out;
}

static struct strbuf *decode_b_segment(const struct strbuf *b_seg)
{
	/* Decode in..ep, possibly in-place to ot */
	int c, pos = 0, acc = 0;
	const char *in = b_seg->buf;
	struct strbuf *out = xmalloc(sizeof(struct strbuf));
	strbuf_init(out, b_seg->len);

	while ((c = *in++) != 0) {
		if (c == '+')
			c = 62;
		else if (c == '/')
			c = 63;
		else if ('A' <= c && c <= 'Z')
			c -= 'A';
		else if ('a' <= c && c <= 'z')
			c -= 'a' - 26;
		else if ('0' <= c && c <= '9')
			c -= '0' - 52;
		else
			continue; /* garbage */
		switch (pos++) {
		case 0:
			acc = (c << 2);
			break;
		case 1:
			strbuf_addch(out, (acc | (c >> 4)));
			acc = (c & 15) << 4;
			break;
		case 2:
			strbuf_addch(out, (acc | (c >> 2)));
			acc = (c & 3) << 6;
			break;
		case 3:
			strbuf_addch(out, (acc | c));
			acc = pos = 0;
			break;
		}
	}
	return out;
}

static void convert_to_utf8(struct strbuf *line, const char *charset)
{
	char *out;

<<<<<<< HEAD
	if (!charset || !*charset)
		return;
	if (!strcasecmp(metainfo_charset, charset))
=======
	if (!charset || !*charset) {
		charset = guess_charset(line, metainfo_charset);
		if (!charset)
			return;
	}

	if (same_encoding(metainfo_charset, charset))
>>>>>>> 6b4ce3d3
		return;
	out = reencode_string(line->buf, metainfo_charset, charset);
	if (!out)
		die("cannot convert from %s to %s",
		    charset, metainfo_charset);
	strbuf_attach(line, out, strlen(out), strlen(out));
}

static int decode_header_bq(struct strbuf *it)
{
	char *in, *ep, *cp;
	struct strbuf outbuf = STRBUF_INIT, *dec;
	struct strbuf charset_q = STRBUF_INIT, piecebuf = STRBUF_INIT;
	int rfc2047 = 0;

	in = it->buf;
	while (in - it->buf <= it->len && (ep = strstr(in, "=?")) != NULL) {
		int encoding;
		strbuf_reset(&charset_q);
		strbuf_reset(&piecebuf);
		rfc2047 = 1;

		if (in != ep) {
			/*
			 * We are about to process an encoded-word
			 * that begins at ep, but there is something
			 * before the encoded word.
			 */
			char *scan;
			for (scan = in; scan < ep; scan++)
				if (!isspace(*scan))
					break;

			if (scan != ep || in == it->buf) {
				/*
				 * We should not lose that "something",
				 * unless we have just processed an
				 * encoded-word, and there is only LWS
				 * before the one we are about to process.
				 */
				strbuf_add(&outbuf, in, ep - in);
			}
		}
		/* E.g.
		 * ep : "=?iso-2022-jp?B?GyR...?= foo"
		 * ep : "=?ISO-8859-1?Q?Foo=FCbar?= baz"
		 */
		ep += 2;

		if (ep - it->buf >= it->len || !(cp = strchr(ep, '?')))
			goto decode_header_bq_out;

		if (cp + 3 - it->buf > it->len)
			goto decode_header_bq_out;
		strbuf_add(&charset_q, ep, cp - ep);

		encoding = cp[1];
		if (!encoding || cp[2] != '?')
			goto decode_header_bq_out;
		ep = strstr(cp + 3, "?=");
		if (!ep)
			goto decode_header_bq_out;
		strbuf_add(&piecebuf, cp + 3, ep - cp - 3);
		switch (tolower(encoding)) {
		default:
			goto decode_header_bq_out;
		case 'b':
			dec = decode_b_segment(&piecebuf);
			break;
		case 'q':
			dec = decode_q_segment(&piecebuf, 1);
			break;
		}
		if (metainfo_charset)
			convert_to_utf8(dec, charset_q.buf);

		strbuf_addbuf(&outbuf, dec);
		strbuf_release(dec);
		free(dec);
		in = ep + 2;
	}
	strbuf_addstr(&outbuf, in);
	strbuf_reset(it);
	strbuf_addbuf(it, &outbuf);
decode_header_bq_out:
	strbuf_release(&outbuf);
	strbuf_release(&charset_q);
	strbuf_release(&piecebuf);
	return rfc2047;
}

static void decode_header(struct strbuf *it)
{
	if (decode_header_bq(it))
		return;
	/* otherwise "it" is a straight copy of the input.
	 * This can be binary guck but there is no charset specified.
	 */
	if (metainfo_charset)
		convert_to_utf8(it, "");
}

static void decode_transfer_encoding(struct strbuf *line)
{
	struct strbuf *ret;

	switch (transfer_encoding) {
	case TE_QP:
		ret = decode_q_segment(line, 0);
		break;
	case TE_BASE64:
		ret = decode_b_segment(line);
		break;
	case TE_DONTCARE:
	default:
		return;
	}
	strbuf_reset(line);
	strbuf_addbuf(line, ret);
	strbuf_release(ret);
	free(ret);
}

static void handle_filter(struct strbuf *line);

static int find_boundary(void)
{
	while (!strbuf_getline(&line, fin, '\n')) {
		if (*content_top && is_multipart_boundary(&line))
			return 1;
	}
	return 0;
}

static int handle_boundary(void)
{
	struct strbuf newline = STRBUF_INIT;

	strbuf_addch(&newline, '\n');
again:
	if (line.len >= (*content_top)->len + 2 &&
	    !memcmp(line.buf + (*content_top)->len, "--", 2)) {
		/* we hit an end boundary */
		/* pop the current boundary off the stack */
		strbuf_release(*content_top);
		free(*content_top);
		*content_top = NULL;

		/* technically won't happen as is_multipart_boundary()
		   will fail first.  But just in case..
		 */
		if (--content_top < content) {
			fprintf(stderr, "Detected mismatched boundaries, "
					"can't recover\n");
			exit(1);
		}
		handle_filter(&newline);
		strbuf_release(&newline);

		/* skip to the next boundary */
		if (!find_boundary())
			return 0;
		goto again;
	}

	/* set some defaults */
	transfer_encoding = TE_DONTCARE;
	strbuf_reset(&charset);

	/* slurp in this section's info */
	while (read_one_header_line(&line, fin))
		check_header(&line, p_hdr_data, 0);

	strbuf_release(&newline);
	/* replenish line */
	if (strbuf_getline(&line, fin, '\n'))
		return 0;
	strbuf_addch(&line, '\n');
	return 1;
}

static inline int patchbreak(const struct strbuf *line)
{
	size_t i;

	/* Beginning of a "diff -" header? */
	if (!prefixcmp(line->buf, "diff -"))
		return 1;

	/* CVS "Index: " line? */
	if (!prefixcmp(line->buf, "Index: "))
		return 1;

	/*
	 * "--- <filename>" starts patches without headers
	 * "---<sp>*" is a manual separator
	 */
	if (line->len < 4)
		return 0;

	if (!prefixcmp(line->buf, "---")) {
		/* space followed by a filename? */
		if (line->buf[3] == ' ' && !isspace(line->buf[4]))
			return 1;
		/* Just whitespace? */
		for (i = 3; i < line->len; i++) {
			unsigned char c = line->buf[i];
			if (c == '\n')
				return 1;
			if (!isspace(c))
				break;
		}
		return 0;
	}
	return 0;
}

static int is_scissors_line(const struct strbuf *line)
{
	size_t i, len = line->len;
	int scissors = 0, gap = 0;
	int first_nonblank = -1;
	int last_nonblank = 0, visible, perforation = 0, in_perforation = 0;
	const char *buf = line->buf;

	for (i = 0; i < len; i++) {
		if (isspace(buf[i])) {
			if (in_perforation) {
				perforation++;
				gap++;
			}
			continue;
		}
		last_nonblank = i;
		if (first_nonblank < 0)
			first_nonblank = i;
		if (buf[i] == '-') {
			in_perforation = 1;
			perforation++;
			continue;
		}
		if (i + 1 < len &&
		    (!memcmp(buf + i, ">8", 2) || !memcmp(buf + i, "8<", 2) ||
		     !memcmp(buf + i, ">%", 2) || !memcmp(buf + i, "%<", 2))) {
			in_perforation = 1;
			perforation += 2;
			scissors += 2;
			i++;
			continue;
		}
		in_perforation = 0;
	}

	/*
	 * The mark must be at least 8 bytes long (e.g. "-- >8 --").
	 * Even though there can be arbitrary cruft on the same line
	 * (e.g. "cut here"), in order to avoid misidentification, the
	 * perforation must occupy more than a third of the visible
	 * width of the line, and dashes and scissors must occupy more
	 * than half of the perforation.
	 */

	visible = last_nonblank - first_nonblank + 1;
	return (scissors && 8 <= visible &&
		visible < perforation * 3 &&
		gap * 2 < perforation);
}

static int handle_commit_msg(struct strbuf *line)
{
	static int still_looking = 1;

	if (!cmitmsg)
		return 0;

	if (still_looking) {
		if (!line->len || (line->len == 1 && line->buf[0] == '\n'))
			return 0;
	}

	if (use_inbody_headers && still_looking) {
		still_looking = check_header(line, s_hdr_data, 0);
		if (still_looking)
			return 0;
	} else
		/* Only trim the first (blank) line of the commit message
		 * when ignoring in-body headers.
		 */
		still_looking = 0;

	/* normalize the log message to UTF-8. */
	if (metainfo_charset)
		convert_to_utf8(line, charset.buf);

	if (use_scissors && is_scissors_line(line)) {
		int i;
		if (fseek(cmitmsg, 0L, SEEK_SET))
			die_errno("Could not rewind output message file");
		if (ftruncate(fileno(cmitmsg), 0))
			die_errno("Could not truncate output message file at scissors");
		still_looking = 1;

		/*
		 * We may have already read "secondary headers"; purge
		 * them to give ourselves a clean restart.
		 */
		for (i = 0; header[i]; i++) {
			if (s_hdr_data[i])
				strbuf_release(s_hdr_data[i]);
			s_hdr_data[i] = NULL;
		}
		return 0;
	}

	if (patchbreak(line)) {
		fclose(cmitmsg);
		cmitmsg = NULL;
		return 1;
	}

	fputs(line->buf, cmitmsg);
	return 0;
}

static void handle_patch(const struct strbuf *line)
{
	fwrite(line->buf, 1, line->len, patchfile);
	patch_lines++;
}

static void handle_filter(struct strbuf *line)
{
	static int filter = 0;

	/* filter tells us which part we left off on */
	switch (filter) {
	case 0:
		if (!handle_commit_msg(line))
			break;
		filter++;
	case 1:
		handle_patch(line);
		break;
	}
}

static void handle_body(void)
{
	struct strbuf prev = STRBUF_INIT;

	/* Skip up to the first boundary */
	if (*content_top) {
		if (!find_boundary())
			goto handle_body_out;
	}

	do {
		/* process any boundary lines */
		if (*content_top && is_multipart_boundary(&line)) {
			/* flush any leftover */
			if (prev.len) {
				handle_filter(&prev);
				strbuf_reset(&prev);
			}
			if (!handle_boundary())
				goto handle_body_out;
		}

		/* Unwrap transfer encoding */
		decode_transfer_encoding(&line);

		switch (transfer_encoding) {
		case TE_BASE64:
		case TE_QP:
		{
			struct strbuf **lines, **it, *sb;

			/* Prepend any previous partial lines */
			strbuf_insert(&line, 0, prev.buf, prev.len);
			strbuf_reset(&prev);

			/*
			 * This is a decoded line that may contain
			 * multiple new lines.  Pass only one chunk
			 * at a time to handle_filter()
			 */
			lines = strbuf_split(&line, '\n');
			for (it = lines; (sb = *it); it++) {
				if (*(it + 1) == NULL) /* The last line */
					if (sb->buf[sb->len - 1] != '\n') {
						/* Partial line, save it for later. */
						strbuf_addbuf(&prev, sb);
						break;
					}
				handle_filter(sb);
			}
			/*
			 * The partial chunk is saved in "prev" and will be
			 * appended by the next iteration of read_line_with_nul().
			 */
			strbuf_list_free(lines);
			break;
		}
		default:
			handle_filter(&line);
		}

	} while (!strbuf_getwholeline(&line, fin, '\n'));

handle_body_out:
	strbuf_release(&prev);
}

static void output_header_lines(FILE *fout, const char *hdr, const struct strbuf *data)
{
	const char *sp = data->buf;
	while (1) {
		char *ep = strchr(sp, '\n');
		int len;
		if (!ep)
			len = strlen(sp);
		else
			len = ep - sp;
		fprintf(fout, "%s: %.*s\n", hdr, len, sp);
		if (!ep)
			break;
		sp = ep + 1;
	}
}

static void handle_info(void)
{
	struct strbuf *hdr;
	int i;

	for (i = 0; header[i]; i++) {
		/* only print inbody headers if we output a patch file */
		if (patch_lines && s_hdr_data[i])
			hdr = s_hdr_data[i];
		else if (p_hdr_data[i])
			hdr = p_hdr_data[i];
		else
			continue;

		if (!memcmp(header[i], "Subject", 7)) {
			if (!keep_subject) {
				cleanup_subject(hdr);
				cleanup_space(hdr);
			}
			output_header_lines(fout, "Subject", hdr);
		} else if (!memcmp(header[i], "From", 4)) {
			cleanup_space(hdr);
			handle_from(hdr);
			fprintf(fout, "Author: %s\n", name.buf);
			fprintf(fout, "Email: %s\n", email.buf);
		} else {
			cleanup_space(hdr);
			fprintf(fout, "%s: %s\n", header[i], hdr->buf);
		}
	}
	fprintf(fout, "\n");
}

static int mailinfo(FILE *in, FILE *out, const char *msg, const char *patch)
{
	int peek;
	fin = in;
	fout = out;

	cmitmsg = fopen(msg, "w");
	if (!cmitmsg) {
		perror(msg);
		return -1;
	}
	patchfile = fopen(patch, "w");
	if (!patchfile) {
		perror(patch);
		fclose(cmitmsg);
		return -1;
	}

	p_hdr_data = xcalloc(MAX_HDR_PARSED, sizeof(*p_hdr_data));
	s_hdr_data = xcalloc(MAX_HDR_PARSED, sizeof(*s_hdr_data));

	do {
		peek = fgetc(in);
	} while (isspace(peek));
	ungetc(peek, in);

	/* process the email header */
	while (read_one_header_line(&line, fin))
		check_header(&line, p_hdr_data, 1);

	handle_body();
	handle_info();

	return 0;
}

static int git_mailinfo_config(const char *var, const char *value, void *unused)
{
	if (prefixcmp(var, "mailinfo."))
		return git_default_config(var, value, unused);
	if (!strcmp(var, "mailinfo.scissors")) {
		use_scissors = git_config_bool(var, value);
		return 0;
	}
	/* perhaps others here */
	return 0;
}

static const char mailinfo_usage[] =
	"git mailinfo [-k|-b] [-u | --encoding=<encoding> | -n] [--scissors | --no-scissors] msg patch < mail >info";

int cmd_mailinfo(int argc, const char **argv, const char *prefix)
{
	const char *def_charset;

	/* NEEDSWORK: might want to do the optional .git/ directory
	 * discovery
	 */
	git_config(git_mailinfo_config, NULL);

	def_charset = get_commit_output_encoding();
	metainfo_charset = def_charset;

	while (1 < argc && argv[1][0] == '-') {
		if (!strcmp(argv[1], "-k"))
			keep_subject = 1;
		else if (!strcmp(argv[1], "-b"))
			keep_non_patch_brackets_in_subject = 1;
		else if (!strcmp(argv[1], "-u"))
			metainfo_charset = def_charset;
		else if (!strcmp(argv[1], "-n"))
			metainfo_charset = NULL;
		else if (!prefixcmp(argv[1], "--encoding="))
			metainfo_charset = argv[1] + 11;
		else if (!strcmp(argv[1], "--scissors"))
			use_scissors = 1;
		else if (!strcmp(argv[1], "--no-scissors"))
			use_scissors = 0;
		else if (!strcmp(argv[1], "--no-inbody-headers"))
			use_inbody_headers = 0;
		else
			usage(mailinfo_usage);
		argc--; argv++;
	}

	if (argc != 3)
		usage(mailinfo_usage);

	return !!mailinfo(stdin, stdout, argv[1], argv[2]);
}<|MERGE_RESOLUTION|>--- conflicted
+++ resolved
@@ -481,19 +481,10 @@
 {
 	char *out;
 
-<<<<<<< HEAD
 	if (!charset || !*charset)
 		return;
-	if (!strcasecmp(metainfo_charset, charset))
-=======
-	if (!charset || !*charset) {
-		charset = guess_charset(line, metainfo_charset);
-		if (!charset)
-			return;
-	}
 
 	if (same_encoding(metainfo_charset, charset))
->>>>>>> 6b4ce3d3
 		return;
 	out = reencode_string(line->buf, metainfo_charset, charset);
 	if (!out)
