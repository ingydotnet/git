--- conflicted
+++ resolved
@@ -500,7 +500,6 @@
 extern int ie_match_stat(const struct index_state *, struct cache_entry *, struct stat *, unsigned int);
 extern int ie_modified(const struct index_state *, struct cache_entry *, struct stat *, unsigned int);
 
-<<<<<<< HEAD
 struct pathspec {
 	const char **raw; /* get_pathspec() result, not freed by free_pathspec() */
 	int nr;
@@ -517,11 +516,7 @@
 extern int init_pathspec(struct pathspec *, const char **);
 extern void free_pathspec(struct pathspec *);
 extern int ce_path_match(const struct cache_entry *ce, const struct pathspec *pathspec);
-extern int index_fd(unsigned char *sha1, int fd, struct stat *st, int write_object, enum object_type type, const char *path);
-=======
-extern int ce_path_match(const struct cache_entry *ce, const char **pathspec);
 extern int index_fd(unsigned char *sha1, int fd, struct stat *st, int write_object, enum object_type type, const char *path, int format_check);
->>>>>>> c879daa2
 extern int index_path(unsigned char *sha1, const char *path, struct stat *st, int write_object);
 extern void fill_stat_cache_info(struct cache_entry *ce, struct stat *st);
 
