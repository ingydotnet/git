#include "builtin.h"
#include "cache.h"
#include "color.h"
#include "parse-options.h"
#include "urlmatch.h"

static const char *const builtin_config_usage[] = {
	N_("git config [options]"),
	NULL
};

static char *key;
static regex_t *key_regexp;
static regex_t *regexp;
static int show_keys;
static int use_key_regexp;
static int do_all;
static int do_not_match;
static char delim = '=';
static char key_delim = ' ';
static char term = '\n';

static int use_global_config, use_system_config, use_local_config;
static const char *given_config_file;
static const char *given_config_blob;
static int actions, types;
static const char *get_color_slot, *get_colorbool_slot;
static int end_null;
static int respect_includes = -1;

#define ACTION_GET (1<<0)
#define ACTION_GET_ALL (1<<1)
#define ACTION_GET_REGEXP (1<<2)
#define ACTION_REPLACE_ALL (1<<3)
#define ACTION_ADD (1<<4)
#define ACTION_UNSET (1<<5)
#define ACTION_UNSET_ALL (1<<6)
#define ACTION_RENAME_SECTION (1<<7)
#define ACTION_REMOVE_SECTION (1<<8)
#define ACTION_LIST (1<<9)
#define ACTION_EDIT (1<<10)
#define ACTION_SET (1<<11)
#define ACTION_SET_ALL (1<<12)
#define ACTION_GET_COLOR (1<<13)
#define ACTION_GET_COLORBOOL (1<<14)
#define ACTION_GET_URLMATCH (1<<15)

#define TYPE_BOOL (1<<0)
#define TYPE_INT (1<<1)
#define TYPE_BOOL_OR_INT (1<<2)
#define TYPE_PATH (1<<3)

static struct option builtin_config_options[] = {
	OPT_GROUP(N_("Config file location")),
	OPT_BOOL(0, "global", &use_global_config, N_("use global config file")),
	OPT_BOOL(0, "system", &use_system_config, N_("use system config file")),
	OPT_BOOL(0, "local", &use_local_config, N_("use repository config file")),
	OPT_STRING('f', "file", &given_config_file, N_("file"), N_("use given config file")),
	OPT_STRING(0, "blob", &given_config_blob, N_("blob-id"), N_("read config from given blob object")),
	OPT_GROUP(N_("Action")),
	OPT_BIT(0, "get", &actions, N_("get value: name [value-regex]"), ACTION_GET),
	OPT_BIT(0, "get-all", &actions, N_("get all values: key [value-regex]"), ACTION_GET_ALL),
	OPT_BIT(0, "get-regexp", &actions, N_("get values for regexp: name-regex [value-regex]"), ACTION_GET_REGEXP),
	OPT_BIT(0, "get-urlmatch", &actions, N_("get value specific for the URL: section[.var] URL"), ACTION_GET_URLMATCH),
	OPT_BIT(0, "replace-all", &actions, N_("replace all matching variables: name value [value_regex]"), ACTION_REPLACE_ALL),
	OPT_BIT(0, "add", &actions, N_("add a new variable: name value"), ACTION_ADD),
	OPT_BIT(0, "unset", &actions, N_("remove a variable: name [value-regex]"), ACTION_UNSET),
	OPT_BIT(0, "unset-all", &actions, N_("remove all matches: name [value-regex]"), ACTION_UNSET_ALL),
	OPT_BIT(0, "rename-section", &actions, N_("rename section: old-name new-name"), ACTION_RENAME_SECTION),
	OPT_BIT(0, "remove-section", &actions, N_("remove a section: name"), ACTION_REMOVE_SECTION),
	OPT_BIT('l', "list", &actions, N_("list all"), ACTION_LIST),
	OPT_BIT('e', "edit", &actions, N_("open an editor"), ACTION_EDIT),
	OPT_STRING(0, "get-color", &get_color_slot, N_("slot"), N_("find the color configured: [default]")),
	OPT_STRING(0, "get-colorbool", &get_colorbool_slot, N_("slot"), N_("find the color setting: [stdout-is-tty]")),
	OPT_GROUP(N_("Type")),
	OPT_BIT(0, "bool", &types, N_("value is \"true\" or \"false\""), TYPE_BOOL),
	OPT_BIT(0, "int", &types, N_("value is decimal number"), TYPE_INT),
	OPT_BIT(0, "bool-or-int", &types, N_("value is --bool or --int"), TYPE_BOOL_OR_INT),
	OPT_BIT(0, "path", &types, N_("value is a path (file or directory name)"), TYPE_PATH),
	OPT_GROUP(N_("Other")),
	OPT_BOOL('z', "null", &end_null, N_("terminate values with NUL byte")),
	OPT_BOOL(0, "includes", &respect_includes, N_("respect include directives on lookup")),
	OPT_END(),
};

static void check_argc(int argc, int min, int max) {
	if (argc >= min && argc <= max)
		return;
	error("wrong number of arguments");
	usage_with_options(builtin_config_usage, builtin_config_options);
}

static int show_all_config(const char *key_, const char *value_, void *cb)
{
	if (value_)
		printf("%s%c%s%c", key_, delim, value_, term);
	else
		printf("%s%c", key_, term);
	return 0;
}

struct strbuf_list {
	struct strbuf *items;
	int nr;
	int alloc;
};

static int format_config(struct strbuf *buf, const char *key_, const char *value_)
{
	int must_free_vptr = 0;
	int must_print_delim = 0;
	char value[256];
	const char *vptr = value;

	strbuf_init(buf, 0);

	if (show_keys) {
		strbuf_addstr(buf, key_);
		must_print_delim = 1;
	}
	if (types == TYPE_INT)
		sprintf(value, "%d", git_config_int(key_, value_ ? value_ : ""));
	else if (types == TYPE_BOOL)
		vptr = git_config_bool(key_, value_) ? "true" : "false";
	else if (types == TYPE_BOOL_OR_INT) {
		int is_bool, v;
		v = git_config_bool_or_int(key_, value_, &is_bool);
		if (is_bool)
			vptr = v ? "true" : "false";
		else
			sprintf(value, "%d", v);
	} else if (types == TYPE_PATH) {
		if (git_config_pathname(&vptr, key_, value_) < 0)
			return -1;
		must_free_vptr = 1;
	} else if (value_) {
		vptr = value_;
	} else {
		/* Just show the key name */
		vptr = "";
		must_print_delim = 0;
	}

	if (must_print_delim)
		strbuf_addch(buf, key_delim);
	strbuf_addstr(buf, vptr);
	strbuf_addch(buf, term);

	if (must_free_vptr)
		free((char *)vptr);
	return 0;
}

static int collect_config(const char *key_, const char *value_, void *cb)
{
	struct strbuf_list *values = cb;

	if (!use_key_regexp && strcmp(key_, key))
		return 0;
	if (use_key_regexp && regexec(key_regexp, key_, 0, NULL, 0))
		return 0;
	if (regexp != NULL &&
	    (do_not_match ^ !!regexec(regexp, (value_?value_:""), 0, NULL, 0)))
		return 0;

	ALLOC_GROW(values->items, values->nr + 1, values->alloc);

	return format_config(&values->items[values->nr++], key_, value_);
}

static int get_value(const char *key_, const char *regex_)
{
	int ret = CONFIG_GENERIC_ERROR;
	struct strbuf_list values = {NULL};
	int i;

	if (use_key_regexp) {
		char *tl;

		/*
		 * NEEDSWORK: this naive pattern lowercasing obviously does not
		 * work for more complex patterns like "^[^.]*Foo.*bar".
		 * Perhaps we should deprecate this altogether someday.
		 */

		key = xstrdup(key_);
		for (tl = key + strlen(key) - 1;
		     tl >= key && *tl != '.';
		     tl--)
			*tl = tolower(*tl);
		for (tl = key; *tl && *tl != '.'; tl++)
			*tl = tolower(*tl);

		key_regexp = (regex_t*)xmalloc(sizeof(regex_t));
		if (regcomp(key_regexp, key, REG_EXTENDED)) {
			fprintf(stderr, "Invalid key pattern: %s\n", key_);
			free(key_regexp);
			key_regexp = NULL;
			ret = CONFIG_INVALID_PATTERN;
			goto free_strings;
		}
	} else {
		if (git_config_parse_key(key_, &key, NULL)) {
			ret = CONFIG_INVALID_KEY;
			goto free_strings;
		}
	}

	if (regex_) {
		if (regex_[0] == '!') {
			do_not_match = 1;
			regex_++;
		}

		regexp = (regex_t*)xmalloc(sizeof(regex_t));
		if (regcomp(regexp, regex_, REG_EXTENDED)) {
			fprintf(stderr, "Invalid pattern: %s\n", regex_);
			free(regexp);
			regexp = NULL;
			ret = CONFIG_INVALID_PATTERN;
			goto free_strings;
		}
	}

	git_config_with_options(collect_config, &values,
				given_config_file, given_config_blob,
				respect_includes);

	ret = !values.nr;

	for (i = 0; i < values.nr; i++) {
		struct strbuf *buf = values.items + i;
		if (do_all || i == values.nr - 1)
			fwrite(buf->buf, 1, buf->len, stdout);
		strbuf_release(buf);
	}
	free(values.items);

free_strings:
	free(key);
	if (key_regexp) {
		regfree(key_regexp);
		free(key_regexp);
	}
	if (regexp) {
		regfree(regexp);
		free(regexp);
	}

	return ret;
}

static char *normalize_value(const char *key, const char *value)
{
	char *normalized;

	if (!value)
		return NULL;

	if (types == 0 || types == TYPE_PATH)
		/*
		 * We don't do normalization for TYPE_PATH here: If
		 * the path is like ~/foobar/, we prefer to store
		 * "~/foobar/" in the config file, and to expand the ~
		 * when retrieving the value.
		 */
		normalized = xstrdup(value);
	else {
		normalized = xmalloc(64);
		if (types == TYPE_INT) {
			int v = git_config_int(key, value);
			sprintf(normalized, "%d", v);
		}
		else if (types == TYPE_BOOL)
			sprintf(normalized, "%s",
				git_config_bool(key, value) ? "true" : "false");
		else if (types == TYPE_BOOL_OR_INT) {
			int is_bool, v;
			v = git_config_bool_or_int(key, value, &is_bool);
			if (!is_bool)
				sprintf(normalized, "%d", v);
			else
				sprintf(normalized, "%s", v ? "true" : "false");
		}
	}

	return normalized;
}

static int get_color_found;
static const char *get_color_slot;
static const char *get_colorbool_slot;
static char parsed_color[COLOR_MAXLEN];

static int git_get_color_config(const char *var, const char *value, void *cb)
{
	if (!strcmp(var, get_color_slot)) {
		if (!value)
			config_error_nonbool(var);
		color_parse(value, var, parsed_color);
		get_color_found = 1;
	}
	return 0;
}

static void get_color(const char *def_color)
{
	get_color_found = 0;
	parsed_color[0] = '\0';
	git_config_with_options(git_get_color_config, NULL,
				given_config_file, given_config_blob,
				respect_includes);

	if (!get_color_found && def_color)
		color_parse(def_color, "command line", parsed_color);

	fputs(parsed_color, stdout);
}

static int get_colorbool_found;
static int get_diff_color_found;
static int get_color_ui_found;
static int git_get_colorbool_config(const char *var, const char *value,
		void *cb)
{
	if (!strcmp(var, get_colorbool_slot))
		get_colorbool_found = git_config_colorbool(var, value);
	else if (!strcmp(var, "diff.color"))
		get_diff_color_found = git_config_colorbool(var, value);
	else if (!strcmp(var, "color.ui"))
		get_color_ui_found = git_config_colorbool(var, value);
	return 0;
}

static int get_colorbool(int print)
{
	get_colorbool_found = -1;
	get_diff_color_found = -1;
	get_color_ui_found = -1;
	git_config_with_options(git_get_colorbool_config, NULL,
				given_config_file, given_config_blob,
				respect_includes);

	if (get_colorbool_found < 0) {
		if (!strcmp(get_colorbool_slot, "color.diff"))
			get_colorbool_found = get_diff_color_found;
		if (get_colorbool_found < 0)
			get_colorbool_found = get_color_ui_found;
	}

	if (get_colorbool_found < 0)
		/* default value if none found in config */
		get_colorbool_found = GIT_COLOR_AUTO;

	get_colorbool_found = want_color(get_colorbool_found);

	if (print) {
		printf("%s\n", get_colorbool_found ? "true" : "false");
		return 0;
	} else
		return get_colorbool_found ? 0 : 1;
}

<<<<<<< HEAD
static void check_blob_write(void)
{
	if (given_config_blob)
		die("writing config blobs is not supported");
=======
struct urlmatch_current_candidate_value {
	char value_is_null;
	struct strbuf value;
};

static int urlmatch_collect_fn(const char *var, const char *value, void *cb)
{
	struct string_list *values = cb;
	struct string_list_item *item = string_list_insert(values, var);
	struct urlmatch_current_candidate_value *matched = item->util;

	if (!matched) {
		matched = xmalloc(sizeof(*matched));
		strbuf_init(&matched->value, 0);
		item->util = matched;
	} else {
		strbuf_reset(&matched->value);
	}

	if (value) {
		strbuf_addstr(&matched->value, value);
		matched->value_is_null = 0;
	} else {
		matched->value_is_null = 1;
	}
	return 0;
}

static char *dup_downcase(const char *string)
{
	char *result;
	size_t len, i;

	len = strlen(string);
	result = xmalloc(len + 1);
	for (i = 0; i < len; i++)
		result[i] = tolower(string[i]);
	result[i] = '\0';
	return result;
}

static int get_urlmatch(const char *var, const char *url)
{
	char *section_tail;
	struct string_list_item *item;
	struct urlmatch_config config = { STRING_LIST_INIT_DUP };
	struct string_list values = STRING_LIST_INIT_DUP;

	config.collect_fn = urlmatch_collect_fn;
	config.cascade_fn = NULL;
	config.cb = &values;

	if (!url_normalize(url, &config.url))
		die("%s", config.url.err);

	config.section = dup_downcase(var);
	section_tail = strchr(config.section, '.');
	if (section_tail) {
		*section_tail = '\0';
		config.key = section_tail + 1;
		show_keys = 0;
	} else {
		config.key = NULL;
		show_keys = 1;
	}

	git_config_with_options(urlmatch_config_entry, &config,
				given_config_file, respect_includes);

	for_each_string_list_item(item, &values) {
		struct urlmatch_current_candidate_value *matched = item->util;
		struct strbuf key = STRBUF_INIT;
		struct strbuf buf = STRBUF_INIT;

		strbuf_addstr(&key, item->string);
		format_config(&buf, key.buf,
			      matched->value_is_null ? NULL : matched->value.buf);
		fwrite(buf.buf, 1, buf.len, stdout);
		strbuf_release(&key);
		strbuf_release(&buf);

		strbuf_release(&matched->value);
	}
	string_list_clear(&config.vars, 1);
	string_list_clear(&values, 1);
	free(config.url.url);

	free((void *)config.section);
	return 0;
>>>>>>> e255a330
}

int cmd_config(int argc, const char **argv, const char *prefix)
{
	int nongit = !startup_info->have_repository;
	char *value;

	given_config_file = getenv(CONFIG_ENVIRONMENT);

	argc = parse_options(argc, argv, prefix, builtin_config_options,
			     builtin_config_usage,
			     PARSE_OPT_STOP_AT_NON_OPTION);

	if (use_global_config + use_system_config + use_local_config +
	    !!given_config_file + !!given_config_blob > 1) {
		error("only one config file at a time.");
		usage_with_options(builtin_config_usage, builtin_config_options);
	}

	if (use_global_config) {
		char *user_config = NULL;
		char *xdg_config = NULL;

		home_config_paths(&user_config, &xdg_config, "config");

		if (!user_config)
			/*
			 * It is unknown if HOME/.gitconfig exists, so
			 * we do not know if we should write to XDG
			 * location; error out even if XDG_CONFIG_HOME
			 * is set and points at a sane location.
			 */
			die("$HOME not set");

		if (access_or_warn(user_config, R_OK, 0) &&
		    xdg_config && !access_or_warn(xdg_config, R_OK, 0))
			given_config_file = xdg_config;
		else
			given_config_file = user_config;
	}
	else if (use_system_config)
		given_config_file = git_etc_gitconfig();
	else if (use_local_config)
		given_config_file = git_pathdup("config");
	else if (given_config_file) {
		if (!is_absolute_path(given_config_file) && prefix)
			given_config_file =
				xstrdup(prefix_filename(prefix,
							strlen(prefix),
							given_config_file));
	}

	if (respect_includes == -1)
		respect_includes = !given_config_file;

	if (end_null) {
		term = '\0';
		delim = '\n';
		key_delim = '\n';
	}

	if (HAS_MULTI_BITS(types)) {
		error("only one type at a time.");
		usage_with_options(builtin_config_usage, builtin_config_options);
	}

	if (get_color_slot)
	    actions |= ACTION_GET_COLOR;
	if (get_colorbool_slot)
	    actions |= ACTION_GET_COLORBOOL;

	if ((get_color_slot || get_colorbool_slot) && types) {
		error("--get-color and variable type are incoherent");
		usage_with_options(builtin_config_usage, builtin_config_options);
	}

	if (HAS_MULTI_BITS(actions)) {
		error("only one action at a time.");
		usage_with_options(builtin_config_usage, builtin_config_options);
	}
	if (actions == 0)
		switch (argc) {
		case 1: actions = ACTION_GET; break;
		case 2: actions = ACTION_SET; break;
		case 3: actions = ACTION_SET_ALL; break;
		default:
			usage_with_options(builtin_config_usage, builtin_config_options);
		}

	if (actions == ACTION_LIST) {
		check_argc(argc, 0, 0);
		if (git_config_with_options(show_all_config, NULL,
					    given_config_file,
					    given_config_blob,
					    respect_includes) < 0) {
			if (given_config_file)
				die_errno("unable to read config file '%s'",
					  given_config_file);
			else
				die("error processing config file(s)");
		}
	}
	else if (actions == ACTION_EDIT) {
		check_argc(argc, 0, 0);
		if (!given_config_file && nongit)
			die("not in a git directory");
		if (given_config_blob)
			die("editing blobs is not supported");
		git_config(git_default_config, NULL);
		launch_editor(given_config_file ?
			      given_config_file : git_path("config"),
			      NULL, NULL);
	}
	else if (actions == ACTION_SET) {
		int ret;
		check_blob_write();
		check_argc(argc, 2, 2);
		value = normalize_value(argv[0], argv[1]);
		ret = git_config_set_in_file(given_config_file, argv[0], value);
		if (ret == CONFIG_NOTHING_SET)
			error("cannot overwrite multiple values with a single value\n"
			"       Use a regexp, --add or --replace-all to change %s.", argv[0]);
		return ret;
	}
	else if (actions == ACTION_SET_ALL) {
		check_blob_write();
		check_argc(argc, 2, 3);
		value = normalize_value(argv[0], argv[1]);
		return git_config_set_multivar_in_file(given_config_file,
						       argv[0], value, argv[2], 0);
	}
	else if (actions == ACTION_ADD) {
		check_blob_write();
		check_argc(argc, 2, 2);
		value = normalize_value(argv[0], argv[1]);
		return git_config_set_multivar_in_file(given_config_file,
						       argv[0], value, "^$", 0);
	}
	else if (actions == ACTION_REPLACE_ALL) {
		check_blob_write();
		check_argc(argc, 2, 3);
		value = normalize_value(argv[0], argv[1]);
		return git_config_set_multivar_in_file(given_config_file,
						       argv[0], value, argv[2], 1);
	}
	else if (actions == ACTION_GET) {
		check_argc(argc, 1, 2);
		return get_value(argv[0], argv[1]);
	}
	else if (actions == ACTION_GET_ALL) {
		do_all = 1;
		check_argc(argc, 1, 2);
		return get_value(argv[0], argv[1]);
	}
	else if (actions == ACTION_GET_REGEXP) {
		show_keys = 1;
		use_key_regexp = 1;
		do_all = 1;
		check_argc(argc, 1, 2);
		return get_value(argv[0], argv[1]);
	}
	else if (actions == ACTION_GET_URLMATCH) {
		check_argc(argc, 2, 2);
		return get_urlmatch(argv[0], argv[1]);
	}
	else if (actions == ACTION_UNSET) {
		check_blob_write();
		check_argc(argc, 1, 2);
		if (argc == 2)
			return git_config_set_multivar_in_file(given_config_file,
							       argv[0], NULL, argv[1], 0);
		else
			return git_config_set_in_file(given_config_file,
						      argv[0], NULL);
	}
	else if (actions == ACTION_UNSET_ALL) {
		check_blob_write();
		check_argc(argc, 1, 2);
		return git_config_set_multivar_in_file(given_config_file,
						       argv[0], NULL, argv[1], 1);
	}
	else if (actions == ACTION_RENAME_SECTION) {
		int ret;
		check_blob_write();
		check_argc(argc, 2, 2);
		ret = git_config_rename_section_in_file(given_config_file,
							argv[0], argv[1]);
		if (ret < 0)
			return ret;
		if (ret == 0)
			die("No such section!");
	}
	else if (actions == ACTION_REMOVE_SECTION) {
		int ret;
		check_blob_write();
		check_argc(argc, 1, 1);
		ret = git_config_rename_section_in_file(given_config_file,
							argv[0], NULL);
		if (ret < 0)
			return ret;
		if (ret == 0)
			die("No such section!");
	}
	else if (actions == ACTION_GET_COLOR) {
		get_color(argv[0]);
	}
	else if (actions == ACTION_GET_COLORBOOL) {
		if (argc == 1)
			color_stdout_is_tty = git_config_bool("command line", argv[0]);
		return get_colorbool(argc != 0);
	}

	return 0;
}

int cmd_repo_config(int argc, const char **argv, const char *prefix)
{
	fprintf(stderr, "WARNING: git repo-config is deprecated in favor of git config.\n");
	return cmd_config(argc, argv, prefix);
}<|MERGE_RESOLUTION|>--- conflicted
+++ resolved
@@ -361,12 +361,12 @@
 		return get_colorbool_found ? 0 : 1;
 }
 
-<<<<<<< HEAD
 static void check_blob_write(void)
 {
 	if (given_config_blob)
 		die("writing config blobs is not supported");
-=======
+}
+
 struct urlmatch_current_candidate_value {
 	char value_is_null;
 	struct strbuf value;
@@ -434,7 +434,7 @@
 	}
 
 	git_config_with_options(urlmatch_config_entry, &config,
-				given_config_file, respect_includes);
+				given_config_file, NULL, respect_includes);
 
 	for_each_string_list_item(item, &values) {
 		struct urlmatch_current_candidate_value *matched = item->util;
@@ -456,7 +456,6 @@
 
 	free((void *)config.section);
 	return 0;
->>>>>>> e255a330
 }
 
 int cmd_config(int argc, const char **argv, const char *prefix)
