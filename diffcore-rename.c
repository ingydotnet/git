/*
 * Copyright (C) 2005 Junio C Hamano
 */
#include "cache.h"
#include "diff.h"
#include "diffcore.h"

/* Table of rename/copy destinations */

static struct diff_rename_dst {
	struct diff_filespec *two;
	struct diff_filepair *pair;
} *rename_dst;
static int rename_dst_nr, rename_dst_alloc;

static struct diff_rename_dst *locate_rename_dst(struct diff_filespec *two,
						 int insert_ok)
{
	int first, last;

	first = 0;
	last = rename_dst_nr;
	while (last > first) {
		int next = (last + first) >> 1;
		struct diff_rename_dst *dst = &(rename_dst[next]);
		int cmp = strcmp(two->path, dst->two->path);
		if (!cmp)
			return dst;
		if (cmp < 0) {
			last = next;
			continue;
		}
		first = next+1;
	}
	/* not found */
	if (!insert_ok)
		return NULL;
	/* insert to make it at "first" */
	if (rename_dst_alloc <= rename_dst_nr) {
		rename_dst_alloc = alloc_nr(rename_dst_alloc);
		rename_dst = xrealloc(rename_dst,
				      rename_dst_alloc * sizeof(*rename_dst));
	}
	rename_dst_nr++;
	if (first < rename_dst_nr)
		memmove(rename_dst + first + 1, rename_dst + first,
			(rename_dst_nr - first - 1) * sizeof(*rename_dst));
	rename_dst[first].two = alloc_filespec(two->path);
	fill_filespec(rename_dst[first].two, two->sha1, two->mode);
	rename_dst[first].pair = NULL;
	return &(rename_dst[first]);
}

/* Table of rename/copy src files */
static struct diff_rename_src {
	struct diff_filespec *one;
	unsigned short score; /* to remember the break score */
	unsigned src_path_left : 1;
} *rename_src;
static int rename_src_nr, rename_src_alloc;

static struct diff_rename_src *register_rename_src(struct diff_filespec *one,
						   int src_path_left,
						   unsigned short score)
{
	int first, last;

	first = 0;
	last = rename_src_nr;
	while (last > first) {
		int next = (last + first) >> 1;
		struct diff_rename_src *src = &(rename_src[next]);
		int cmp = strcmp(one->path, src->one->path);
		if (!cmp)
			return src;
		if (cmp < 0) {
			last = next;
			continue;
		}
		first = next+1;
	}

	/* insert to make it at "first" */
	if (rename_src_alloc <= rename_src_nr) {
		rename_src_alloc = alloc_nr(rename_src_alloc);
		rename_src = xrealloc(rename_src,
				      rename_src_alloc * sizeof(*rename_src));
	}
	rename_src_nr++;
	if (first < rename_src_nr)
		memmove(rename_src + first + 1, rename_src + first,
			(rename_src_nr - first - 1) * sizeof(*rename_src));
	rename_src[first].one = one;
	rename_src[first].score = score;
	rename_src[first].src_path_left = src_path_left;
	return &(rename_src[first]);
}

static int is_exact_match(struct diff_filespec *src,
			  struct diff_filespec *dst,
			  int contents_too)
{
	if (src->sha1_valid && dst->sha1_valid &&
	    !hashcmp(src->sha1, dst->sha1))
		return 1;
	if (!contents_too)
		return 0;
	if (diff_populate_filespec(src, 1) || diff_populate_filespec(dst, 1))
		return 0;
	if (src->size != dst->size)
		return 0;
	if (src->sha1_valid && dst->sha1_valid)
	    return !hashcmp(src->sha1, dst->sha1);
	if (diff_populate_filespec(src, 0) || diff_populate_filespec(dst, 0))
		return 0;
	if (src->size == dst->size &&
	    !memcmp(src->data, dst->data, src->size))
		return 1;
	return 0;
}

static int basename_same(struct diff_filespec *src, struct diff_filespec *dst)
{
	int src_len = strlen(src->path), dst_len = strlen(dst->path);
	while (src_len && dst_len) {
		char c1 = src->path[--src_len];
		char c2 = dst->path[--dst_len];
		if (c1 != c2)
			return 0;
		if (c1 == '/')
			return 1;
	}
	return (!src_len || src->path[src_len - 1] == '/') &&
		(!dst_len || dst->path[dst_len - 1] == '/');
}

struct diff_score {
	int src; /* index in rename_src */
	int dst; /* index in rename_dst */
	int score;
	int name_score;
};

static int estimate_similarity(struct diff_filespec *src,
			       struct diff_filespec *dst,
			       int minimum_score)
{
	/* src points at a file that existed in the original tree (or
	 * optionally a file in the destination tree) and dst points
	 * at a newly created file.  They may be quite similar, in which
	 * case we want to say src is renamed to dst or src is copied into
	 * dst, and then some edit has been applied to dst.
	 *
	 * Compare them and return how similar they are, representing
	 * the score as an integer between 0 and MAX_SCORE.
	 *
	 * When there is an exact match, it is considered a better
	 * match than anything else; the destination does not even
	 * call into this function in that case.
	 */
	unsigned long max_size, delta_size, base_size, src_copied, literal_added;
	unsigned long delta_limit;
	int score;

	/* We deal only with regular files.  Symlink renames are handled
	 * only when they are exact matches --- in other words, no edits
	 * after renaming.
	 */
	if (!S_ISREG(src->mode) || !S_ISREG(dst->mode))
		return 0;

	max_size = ((src->size > dst->size) ? src->size : dst->size);
	base_size = ((src->size < dst->size) ? src->size : dst->size);
	delta_size = max_size - base_size;

	/* We would not consider edits that change the file size so
	 * drastically.  delta_size must be smaller than
	 * (MAX_SCORE-minimum_score)/MAX_SCORE * min(src->size, dst->size).
	 *
	 * Note that base_size == 0 case is handled here already
	 * and the final score computation below would not have a
	 * divide-by-zero issue.
	 */
	if (base_size * (MAX_SCORE-minimum_score) < delta_size * MAX_SCORE)
		return 0;

	if ((!src->cnt_data && diff_populate_filespec(src, 0))
		|| (!dst->cnt_data && diff_populate_filespec(dst, 0)))
		return 0; /* error but caught downstream */


	delta_limit = (unsigned long)
		(base_size * (MAX_SCORE-minimum_score) / MAX_SCORE);
	if (diffcore_count_changes(src, dst,
				   &src->cnt_data, &dst->cnt_data,
				   delta_limit,
				   &src_copied, &literal_added))
		return 0;

	/* How similar are they?
	 * what percentage of material in dst are from source?
	 */
	if (!dst->size)
		score = 0; /* should not happen */
	else
		score = (int)(src_copied * MAX_SCORE / max_size);
	return score;
}

static void record_rename_pair(int dst_index, int src_index, int score)
{
	struct diff_filespec *one, *two, *src, *dst;
	struct diff_filepair *dp;

	if (rename_dst[dst_index].pair)
		die("internal error: dst already matched.");

	src = rename_src[src_index].one;
	one = alloc_filespec(src->path);
	fill_filespec(one, src->sha1, src->mode);

	dst = rename_dst[dst_index].two;
	two = alloc_filespec(dst->path);
	fill_filespec(two, dst->sha1, dst->mode);

	dp = diff_queue(NULL, one, two);
	dp->renamed_pair = 1;
	if (!strcmp(src->path, dst->path))
		dp->score = rename_src[src_index].score;
	else
		dp->score = score;
	dp->source_stays = rename_src[src_index].src_path_left;
	rename_dst[dst_index].pair = dp;
}

/*
 * We sort the rename similarity matrix with the score, in descending
 * order (the most similar first).
 */
static int score_compare(const void *a_, const void *b_)
{
	const struct diff_score *a = a_, *b = b_;

	if (a->score == b->score)
		return b->name_score - a->name_score;

	return b->score - a->score;
}

static int compute_stays(struct diff_queue_struct *q,
			 struct diff_filespec *one)
{
	int i;
	for (i = 0; i < q->nr; i++) {
		struct diff_filepair *p = q->queue[i];
		if (strcmp(one->path, p->two->path))
			continue;
		if (DIFF_PAIR_RENAME(p)) {
			return 0; /* something else is renamed into this */
		}
	}
	return 1;
}

void diffcore_rename(struct diff_options *options)
{
	int detect_rename = options->detect_rename;
	int minimum_score = options->rename_score;
	int rename_limit = options->rename_limit;
	struct diff_queue_struct *q = &diff_queued_diff;
	struct diff_queue_struct outq;
	struct diff_score *mx;
	int i, j, rename_count, contents_too;
	int num_create, num_src, dst_cnt;

	if (!minimum_score)
		minimum_score = DEFAULT_RENAME_SCORE;
	rename_count = 0;

	for (i = 0; i < q->nr; i++) {
		struct diff_filepair *p = q->queue[i];
		if (!DIFF_FILE_VALID(p->one)) {
			if (!DIFF_FILE_VALID(p->two))
				continue; /* unmerged */
			else if (options->single_follow &&
				 strcmp(options->single_follow, p->two->path))
				continue; /* not interested */
			else
				locate_rename_dst(p->two, 1);
		}
		else if (!DIFF_FILE_VALID(p->two)) {
			/* If the source is a broken "delete", and
			 * they did not really want to get broken,
			 * that means the source actually stays.
			 */
			int stays = (p->broken_pair && !p->score);
			register_rename_src(p->one, stays, p->score);
		}
		else if (detect_rename == DIFF_DETECT_COPY)
			register_rename_src(p->one, 1, p->score);
	}
	if (rename_dst_nr == 0 || rename_src_nr == 0)
		goto cleanup; /* nothing to do */

	/*
	 * This basically does a test for the rename matrix not
	 * growing larger than a "rename_limit" square matrix, ie:
	 *
	 *    rename_dst_nr * rename_src_nr > rename_limit * rename_limit
	 *
	 * but handles the potential overflow case specially (and we
	 * assume at least 32-bit integers)
	 */
	if (rename_limit <= 0 || rename_limit > 32767)
		rename_limit = 32767;
	if (rename_dst_nr > rename_limit && rename_src_nr > rename_limit)
		goto cleanup;
	if (rename_dst_nr * rename_src_nr > rename_limit * rename_limit)
		goto cleanup;

	/* We really want to cull the candidates list early
	 * with cheap tests in order to avoid doing deltas.
	 * The first round matches up the up-to-date entries,
	 * and then during the second round we try to match
	 * cache-dirty entries as well.
	 */
	for (contents_too = 0; contents_too < 2; contents_too++) {
		for (i = 0; i < rename_dst_nr; i++) {
			struct diff_filespec *two = rename_dst[i].two;
			if (rename_dst[i].pair)
				continue; /* dealt with an earlier round */
			for (j = 0; j < rename_src_nr; j++) {
				int k;
				struct diff_filespec *one = rename_src[j].one;
				if (!is_exact_match(one, two, contents_too))
					continue;

				/* see if there is a basename match, too */
				for (k = j; k < rename_src_nr; k++) {
					one = rename_src[k].one;
					if (basename_same(one, two) &&
						is_exact_match(one, two,
							contents_too)) {
						j = k;
						break;
					}
				}

				record_rename_pair(i, j, (int)MAX_SCORE);
				rename_count++;
				break; /* we are done with this entry */
			}
		}
	}

	/* Have we run out the created file pool?  If so we can avoid
	 * doing the delta matrix altogether.
	 */
	if (rename_count == rename_dst_nr)
		goto cleanup;

	if (minimum_score == MAX_SCORE)
		goto cleanup;

	num_create = (rename_dst_nr - rename_count);
	num_src = rename_src_nr;
	mx = xmalloc(sizeof(*mx) * num_create * num_src);
	for (dst_cnt = i = 0; i < rename_dst_nr; i++) {
		int base = dst_cnt * num_src;
		struct diff_filespec *two = rename_dst[i].two;
		if (rename_dst[i].pair)
			continue; /* dealt with exact match already. */
		for (j = 0; j < rename_src_nr; j++) {
			struct diff_filespec *one = rename_src[j].one;
			struct diff_score *m = &mx[base+j];
			m->src = j;
			m->dst = i;
			m->score = estimate_similarity(one, two,
						       minimum_score);
			m->name_score = basename_same(one, two);
<<<<<<< HEAD
			diff_free_filespec_data_large(one);
		}
		/* We do not need the text anymore */
		diff_free_filespec_data_large(two);
=======
			diff_free_filespec_blob(one);
		}
		/* We do not need the text anymore */
		diff_free_filespec_blob(two);
>>>>>>> 4c75136f
		dst_cnt++;
	}
	/* cost matrix sorted by most to least similar pair */
	qsort(mx, num_create * num_src, sizeof(*mx), score_compare);
	for (i = 0; i < num_create * num_src; i++) {
		struct diff_rename_dst *dst = &rename_dst[mx[i].dst];
		if (dst->pair)
			continue; /* already done, either exact or fuzzy. */
		if (mx[i].score < minimum_score)
			break; /* there is no more usable pair. */
		record_rename_pair(mx[i].dst, mx[i].src, mx[i].score);
		rename_count++;
	}
	free(mx);

 cleanup:
	/* At this point, we have found some renames and copies and they
	 * are recorded in rename_dst.  The original list is still in *q.
	 */
	outq.queue = NULL;
	outq.nr = outq.alloc = 0;
	for (i = 0; i < q->nr; i++) {
		struct diff_filepair *p = q->queue[i];
		struct diff_filepair *pair_to_free = NULL;

		if (!DIFF_FILE_VALID(p->one) && DIFF_FILE_VALID(p->two)) {
			/*
			 * Creation
			 *
			 * We would output this create record if it has
			 * not been turned into a rename/copy already.
			 */
			struct diff_rename_dst *dst =
				locate_rename_dst(p->two, 0);
			if (dst && dst->pair) {
				diff_q(&outq, dst->pair);
				pair_to_free = p;
			}
			else
				/* no matching rename/copy source, so
				 * record this as a creation.
				 */
				diff_q(&outq, p);
		}
		else if (DIFF_FILE_VALID(p->one) && !DIFF_FILE_VALID(p->two)) {
			/*
			 * Deletion
			 *
			 * We would output this delete record if:
			 *
			 * (1) this is a broken delete and the counterpart
			 *     broken create remains in the output; or
			 * (2) this is not a broken delete, and rename_dst
			 *     does not have a rename/copy to move p->one->path
			 *     out of existence.
			 *
			 * Otherwise, the counterpart broken create
			 * has been turned into a rename-edit; or
			 * delete did not have a matching create to
			 * begin with.
			 */
			if (DIFF_PAIR_BROKEN(p)) {
				/* broken delete */
				struct diff_rename_dst *dst =
					locate_rename_dst(p->one, 0);
				if (dst && dst->pair)
					/* counterpart is now rename/copy */
					pair_to_free = p;
			}
			else {
				for (j = 0; j < rename_dst_nr; j++) {
					if (!rename_dst[j].pair)
						continue;
					if (strcmp(rename_dst[j].pair->
						   one->path,
						   p->one->path))
						continue;
					break;
				}
				if (j < rename_dst_nr)
					/* this path remains */
					pair_to_free = p;
			}

			if (pair_to_free)
				;
			else
				diff_q(&outq, p);
		}
		else if (!diff_unmodified_pair(p))
			/* all the usual ones need to be kept */
			diff_q(&outq, p);
		else
			/* no need to keep unmodified pairs */
			pair_to_free = p;

		if (pair_to_free)
			diff_free_filepair(pair_to_free);
	}
	diff_debug_queue("done copying original", &outq);

	free(q->queue);
	*q = outq;
	diff_debug_queue("done collapsing", q);

	/* We need to see which rename source really stays here;
	 * earlier we only checked if the path is left in the result,
	 * but even if a path remains in the result, if that is coming
	 * from copying something else on top of it, then the original
	 * source is lost and does not stay.
	 */
	for (i = 0; i < q->nr; i++) {
		struct diff_filepair *p = q->queue[i];
		if (DIFF_PAIR_RENAME(p) && p->source_stays) {
			/* If one appears as the target of a rename-copy,
			 * then mark p->source_stays = 0; otherwise
			 * leave it as is.
			 */
			p->source_stays = compute_stays(q, p->one);
		}
	}

	for (i = 0; i < rename_dst_nr; i++) {
		diff_free_filespec_data(rename_dst[i].two);
		free(rename_dst[i].two);
	}

	free(rename_dst);
	rename_dst = NULL;
	rename_dst_nr = rename_dst_alloc = 0;
	free(rename_src);
	rename_src = NULL;
	rename_src_nr = rename_src_alloc = 0;
	return;
}<|MERGE_RESOLUTION|>--- conflicted
+++ resolved
@@ -378,17 +378,10 @@
 			m->score = estimate_similarity(one, two,
 						       minimum_score);
 			m->name_score = basename_same(one, two);
-<<<<<<< HEAD
-			diff_free_filespec_data_large(one);
-		}
-		/* We do not need the text anymore */
-		diff_free_filespec_data_large(two);
-=======
 			diff_free_filespec_blob(one);
 		}
 		/* We do not need the text anymore */
 		diff_free_filespec_blob(two);
->>>>>>> 4c75136f
 		dst_cnt++;
 	}
 	/* cost matrix sorted by most to least similar pair */
