#ifndef GIT_COMPAT_UTIL_H
#define GIT_COMPAT_UTIL_H

#define _FILE_OFFSET_BITS 64

#ifndef FLEX_ARRAY
/*
 * See if our compiler is known to support flexible array members.
 */
#if defined(__STDC_VERSION__) && (__STDC_VERSION__ >= 199901L) && (!defined(__SUNPRO_C) || (__SUNPRO_C > 0x580))
# define FLEX_ARRAY /* empty */
#elif defined(__GNUC__)
# if (__GNUC__ >= 3)
#  define FLEX_ARRAY /* empty */
# else
#  define FLEX_ARRAY 0 /* older GNU extension */
# endif
#endif

/*
 * Otherwise, default to safer but a bit wasteful traditional style
 */
#ifndef FLEX_ARRAY
# define FLEX_ARRAY 1
#endif
#endif

#define ARRAY_SIZE(x) (sizeof(x)/sizeof(x[0]))
#define bitsizeof(x)  (CHAR_BIT * sizeof(x))

#define maximum_signed_value_of_type(a) \
    (INTMAX_MAX >> (bitsizeof(intmax_t) - bitsizeof(a)))

#define maximum_unsigned_value_of_type(a) \
    (UINTMAX_MAX >> (bitsizeof(uintmax_t) - bitsizeof(a)))

/*
 * Signed integer overflow is undefined in C, so here's a helper macro
 * to detect if the sum of two integers will overflow.
 *
 * Requires: a >= 0, typeof(a) equals typeof(b)
 */
#define signed_add_overflows(a, b) \
    ((b) > maximum_signed_value_of_type(a) - (a))

#define unsigned_add_overflows(a, b) \
    ((b) > maximum_unsigned_value_of_type(a) - (a))

#ifdef __GNUC__
#define TYPEOF(x) (__typeof__(x))
#else
#define TYPEOF(x)
#endif

#define MSB(x, bits) ((x) & TYPEOF(x)(~0ULL << (bitsizeof(x) - (bits))))
#define HAS_MULTI_BITS(i)  ((i) & ((i) - 1))  /* checks if an integer has more than 1 bit set */

#define DIV_ROUND_UP(n,d) (((n) + (d) - 1) / (d))

/* Approximation of the length of the decimal representation of this type. */
#define decimal_length(x)	((int)(sizeof(x) * 2.56 + 0.5) + 1)

#if defined(__sun__)
 /*
  * On Solaris, when _XOPEN_EXTENDED is set, its header file
  * forces the programs to be XPG4v2, defeating any _XOPEN_SOURCE
  * setting to say we are XPG5 or XPG6.  Also on Solaris,
  * XPG6 programs must be compiled with a c99 compiler, while
  * non XPG6 programs must be compiled with a pre-c99 compiler.
  */
# if __STDC_VERSION__ - 0 >= 199901L
# define _XOPEN_SOURCE 600
# else
# define _XOPEN_SOURCE 500
# endif
#elif !defined(__APPLE__) && !defined(__FreeBSD__) && !defined(__USLC__) && \
      !defined(_M_UNIX) && !defined(__sgi) && !defined(__DragonFly__) && \
      !defined(__TANDEM) && !defined(__QNX__)
#define _XOPEN_SOURCE 600 /* glibc2 and AIX 5.3L need 500, OpenBSD needs 600 for S_ISLNK() */
#define _XOPEN_SOURCE_EXTENDED 1 /* AIX 5.3L needs this */
#endif
#define _ALL_SOURCE 1
#define _GNU_SOURCE 1
#define _BSD_SOURCE 1
#define _NETBSD_SOURCE 1
#define _SGI_SOURCE 1

#ifdef WIN32 /* Both MinGW and MSVC */
#define WIN32_LEAN_AND_MEAN  /* stops windows.h including winsock.h */
#include <winsock2.h>
#include <windows.h>
#endif

#include <unistd.h>
#include <stdio.h>
#include <sys/stat.h>
#include <fcntl.h>
#include <stddef.h>
#include <stdlib.h>
#include <stdarg.h>
#include <string.h>
#ifdef HAVE_STRINGS_H
#include <strings.h> /* for strcasecmp() */
#endif
#include <errno.h>
#include <limits.h>
#ifdef NEEDS_SYS_PARAM_H
#include <sys/param.h>
#endif
#include <sys/types.h>
#include <dirent.h>
#include <sys/time.h>
#include <time.h>
#include <signal.h>
#ifndef USE_WILDMATCH
#include <fnmatch.h>
#endif
#include <assert.h>
#include <regex.h>
#include <utime.h>
#include <syslog.h>
#ifndef NO_SYS_POLL_H
#include <sys/poll.h>
#else
#include <poll.h>
#endif
#if defined(__MINGW32__)
/* pull in Windows compatibility stuff */
#include "compat/mingw.h"
#elif defined(_MSC_VER)
#include "compat/msvc.h"
#else
#include <sys/wait.h>
#include <sys/resource.h>
#include <sys/socket.h>
#include <sys/ioctl.h>
#include <termios.h>
#ifndef NO_SYS_SELECT_H
#include <sys/select.h>
#endif
#include <netinet/in.h>
#include <netinet/tcp.h>
#include <arpa/inet.h>
#include <netdb.h>
#include <pwd.h>
#include <sys/un.h>
#ifndef NO_INTTYPES_H
#include <inttypes.h>
#else
#include <stdint.h>
#endif
#ifdef NO_INTPTR_T
/*
 * On I16LP32, ILP32 and LP64 "long" is the save bet, however
 * on LLP86, IL33LLP64 and P64 it needs to be "long long",
 * while on IP16 and IP16L32 it is "int" (resp. "short")
 * Size needs to match (or exceed) 'sizeof(void *)'.
 * We can't take "long long" here as not everybody has it.
 */
typedef long intptr_t;
typedef unsigned long uintptr_t;
#endif
#if defined(__CYGWIN__)
#undef _XOPEN_SOURCE
#include <grp.h>
#define _XOPEN_SOURCE 600
#include "compat/cygwin.h"
#else
#undef _ALL_SOURCE /* AIX 5.3L defines a struct list with _ALL_SOURCE. */
#include <grp.h>
#define _ALL_SOURCE 1
#endif
#endif

/* used on Mac OS X */
#ifdef PRECOMPOSE_UNICODE
#include "compat/precompose_utf8.h"
#else
#define precompose_str(in,i_nfd2nfc)
#define precompose_argv(c,v)
#define probe_utf8_pathname_composition(a,b)
#endif

#ifdef MKDIR_WO_TRAILING_SLASH
#define mkdir(a,b) compat_mkdir_wo_trailing_slash((a),(b))
extern int compat_mkdir_wo_trailing_slash(const char*, mode_t);
#endif

#ifdef NO_STRUCT_ITIMERVAL
struct itimerval {
	struct timeval it_interval;
	struct timeval it_value;
}
#endif

#ifdef NO_SETITIMER
#define setitimer(which,value,ovalue)
#endif

#ifndef NO_LIBGEN_H
#include <libgen.h>
#else
#define basename gitbasename
extern char *gitbasename(char *);
#endif

#ifndef NO_ICONV
#include <iconv.h>
#endif

#ifndef NO_OPENSSL
#include <openssl/ssl.h>
#include <openssl/err.h>
#endif

/* On most systems <limits.h> would have given us this, but
 * not on some systems (e.g. GNU/Hurd).
 */
#ifndef PATH_MAX
#define PATH_MAX 4096
#endif

#ifndef PRIuMAX
#define PRIuMAX "llu"
#endif

#ifndef PRIu32
#define PRIu32 "u"
#endif

#ifndef PRIx32
#define PRIx32 "x"
#endif

#ifndef PRIo32
#define PRIo32 "o"
#endif

#ifndef PATH_SEP
#define PATH_SEP ':'
#endif

#ifdef HAVE_PATHS_H
#include <paths.h>
#endif
#ifndef _PATH_DEFPATH
#define _PATH_DEFPATH "/usr/local/bin:/usr/bin:/bin"
#endif

#ifndef STRIP_EXTENSION
#define STRIP_EXTENSION ""
#endif

#ifndef has_dos_drive_prefix
#define has_dos_drive_prefix(path) 0
#endif

#ifndef is_dir_sep
#define is_dir_sep(c) ((c) == '/')
#endif

#ifndef find_last_dir_sep
#define find_last_dir_sep(path) strrchr(path, '/')
#endif

#if defined(__HP_cc) && (__HP_cc >= 61000)
#define NORETURN __attribute__((noreturn))
#define NORETURN_PTR
#elif defined(__GNUC__) && !defined(NO_NORETURN)
#define NORETURN __attribute__((__noreturn__))
#define NORETURN_PTR __attribute__((__noreturn__))
#elif defined(_MSC_VER)
#define NORETURN __declspec(noreturn)
#define NORETURN_PTR
#else
#define NORETURN
#define NORETURN_PTR
#ifndef __attribute__
#define __attribute__(x)
#endif
#endif

#include "compat/bswap.h"

#ifdef USE_WILDMATCH
#include "wildmatch.h"
#define FNM_PATHNAME WM_PATHNAME
#define FNM_CASEFOLD WM_CASEFOLD
#define FNM_NOMATCH  WM_NOMATCH
static inline int fnmatch(const char *pattern, const char *string, int flags)
{
	return wildmatch(pattern, string, flags, NULL);
}
#endif

/* General helper functions */
extern void vreportf(const char *prefix, const char *err, va_list params);
extern void vwritef(int fd, const char *prefix, const char *err, va_list params);
extern NORETURN void usage(const char *err);
extern NORETURN void usagef(const char *err, ...) __attribute__((format (printf, 1, 2)));
extern NORETURN void die(const char *err, ...) __attribute__((format (printf, 1, 2)));
extern NORETURN void die_errno(const char *err, ...) __attribute__((format (printf, 1, 2)));
extern int error(const char *err, ...) __attribute__((format (printf, 1, 2)));
extern void warning(const char *err, ...) __attribute__((format (printf, 1, 2)));

/*
 * Let callers be aware of the constant return value; this can help
 * gcc with -Wuninitialized analysis. We restrict this trick to gcc, though,
 * because some compilers may not support variadic macros. Since we're only
 * trying to help gcc, anyway, it's OK; other compilers will fall back to
 * using the function as usual.
 */
<<<<<<< HEAD
#if defined(__GNUC__) && ! defined(__clang__)
#define error(fmt, ...) (error((fmt), ##__VA_ARGS__), -1)
=======
#ifdef __GNUC__
#define error(...) (error(__VA_ARGS__), -1)
>>>>>>> 9798f7e5
#endif

extern void set_die_routine(NORETURN_PTR void (*routine)(const char *err, va_list params));
extern void set_error_routine(void (*routine)(const char *err, va_list params));

extern int prefixcmp(const char *str, const char *prefix);
extern int suffixcmp(const char *str, const char *suffix);

static inline const char *skip_prefix(const char *str, const char *prefix)
{
	size_t len = strlen(prefix);
	return strncmp(str, prefix, len) ? NULL : str + len;
}

#if defined(NO_MMAP) || defined(USE_WIN32_MMAP)

#ifndef PROT_READ
#define PROT_READ 1
#define PROT_WRITE 2
#define MAP_PRIVATE 1
#endif

#define mmap git_mmap
#define munmap git_munmap
extern void *git_mmap(void *start, size_t length, int prot, int flags, int fd, off_t offset);
extern int git_munmap(void *start, size_t length);

#else /* NO_MMAP || USE_WIN32_MMAP */

#include <sys/mman.h>

#endif /* NO_MMAP || USE_WIN32_MMAP */

#ifdef NO_MMAP

/* This value must be multiple of (pagesize * 2) */
#define DEFAULT_PACKED_GIT_WINDOW_SIZE (1 * 1024 * 1024)

#else /* NO_MMAP */

/* This value must be multiple of (pagesize * 2) */
#define DEFAULT_PACKED_GIT_WINDOW_SIZE \
	(sizeof(void*) >= 8 \
		?  1 * 1024 * 1024 * 1024 \
		: 32 * 1024 * 1024)

#endif /* NO_MMAP */

#ifndef MAP_FAILED
#define MAP_FAILED ((void *)-1)
#endif

#ifdef NO_ST_BLOCKS_IN_STRUCT_STAT
#define on_disk_bytes(st) ((st).st_size)
#else
#define on_disk_bytes(st) ((st).st_blocks * 512)
#endif

#define DEFAULT_PACKED_GIT_LIMIT \
	((1024L * 1024L) * (sizeof(void*) >= 8 ? 8192 : 256))

#ifdef NO_PREAD
#define pread git_pread
extern ssize_t git_pread(int fd, void *buf, size_t count, off_t offset);
#endif
/*
 * Forward decl that will remind us if its twin in cache.h changes.
 * This function is used in compat/pread.c.  But we can't include
 * cache.h there.
 */
extern ssize_t read_in_full(int fd, void *buf, size_t count);

#ifdef NO_SETENV
#define setenv gitsetenv
extern int gitsetenv(const char *, const char *, int);
#endif

#ifdef NO_MKDTEMP
#define mkdtemp gitmkdtemp
extern char *gitmkdtemp(char *);
#endif

#ifdef NO_MKSTEMPS
#define mkstemps gitmkstemps
extern int gitmkstemps(char *, int);
#endif

#ifdef NO_UNSETENV
#define unsetenv gitunsetenv
extern void gitunsetenv(const char *);
#endif

#ifdef NO_STRCASESTR
#define strcasestr gitstrcasestr
extern char *gitstrcasestr(const char *haystack, const char *needle);
#endif

#ifdef NO_STRLCPY
#define strlcpy gitstrlcpy
extern size_t gitstrlcpy(char *, const char *, size_t);
#endif

#ifdef NO_STRTOUMAX
#define strtoumax gitstrtoumax
extern uintmax_t gitstrtoumax(const char *, char **, int);
#define strtoimax gitstrtoimax
extern intmax_t gitstrtoimax(const char *, char **, int);
#endif

#ifdef NO_STRTOK_R
#define strtok_r gitstrtok_r
extern char *gitstrtok_r(char *s, const char *delim, char **save_ptr);
#endif

#ifdef NO_HSTRERROR
#define hstrerror githstrerror
extern const char *githstrerror(int herror);
#endif

#ifdef NO_MEMMEM
#define memmem gitmemmem
void *gitmemmem(const void *haystack, size_t haystacklen,
                const void *needle, size_t needlelen);
#endif

#ifdef NO_GETPAGESIZE
#define getpagesize() sysconf(_SC_PAGESIZE)
#endif

#ifdef FREAD_READS_DIRECTORIES
#ifdef fopen
#undef fopen
#endif
#define fopen(a,b) git_fopen(a,b)
extern FILE *git_fopen(const char*, const char*);
#endif

#ifdef SNPRINTF_RETURNS_BOGUS
#define snprintf git_snprintf
extern int git_snprintf(char *str, size_t maxsize,
			const char *format, ...);
#define vsnprintf git_vsnprintf
extern int git_vsnprintf(char *str, size_t maxsize,
			 const char *format, va_list ap);
#endif

#ifdef __GLIBC_PREREQ
#if __GLIBC_PREREQ(2, 1)
#define HAVE_STRCHRNUL
#define HAVE_MEMPCPY
#endif
#endif

#ifndef HAVE_STRCHRNUL
#define strchrnul gitstrchrnul
static inline char *gitstrchrnul(const char *s, int c)
{
	while (*s && *s != c)
		s++;
	return (char *)s;
}
#endif

#ifndef HAVE_MEMPCPY
#define mempcpy gitmempcpy
static inline void *gitmempcpy(void *dest, const void *src, size_t n)
{
	return (char *)memcpy(dest, src, n) + n;
}
#endif

#ifdef NO_INET_PTON
int inet_pton(int af, const char *src, void *dst);
#endif

#ifdef NO_INET_NTOP
const char *inet_ntop(int af, const void *src, char *dst, size_t size);
#endif

extern void release_pack_memory(size_t, int);

typedef void (*try_to_free_t)(size_t);
extern try_to_free_t set_try_to_free_routine(try_to_free_t);

extern char *xstrdup(const char *str);
extern void *xmalloc(size_t size);
extern void *xmallocz(size_t size);
extern void *xmemdupz(const void *data, size_t len);
extern char *xstrndup(const char *str, size_t len);
extern void *xrealloc(void *ptr, size_t size);
extern void *xcalloc(size_t nmemb, size_t size);
extern void *xmmap(void *start, size_t length, int prot, int flags, int fd, off_t offset);
extern ssize_t xread(int fd, void *buf, size_t len);
extern ssize_t xwrite(int fd, const void *buf, size_t len);
extern int xdup(int fd);
extern FILE *xfdopen(int fd, const char *mode);
extern int xmkstemp(char *template);
extern int xmkstemp_mode(char *template, int mode);
extern int odb_mkstemp(char *template, size_t limit, const char *pattern);
extern int odb_pack_keep(char *name, size_t namesz, unsigned char *sha1);

static inline size_t xsize_t(off_t len)
{
	if (len > (size_t) len)
		die("Cannot handle files this big");
	return (size_t)len;
}

static inline int has_extension(const char *filename, const char *ext)
{
	size_t len = strlen(filename);
	size_t extlen = strlen(ext);
	return len > extlen && !memcmp(filename + len - extlen, ext, extlen);
}

/* in ctype.c, for kwset users */
extern const char tolower_trans_tbl[256];

/* Sane ctype - no locale, and works with signed chars */
#undef isascii
#undef isspace
#undef isdigit
#undef isalpha
#undef isalnum
#undef isprint
#undef islower
#undef isupper
#undef tolower
#undef toupper
#undef iscntrl
#undef ispunct
#undef isxdigit

extern const unsigned char sane_ctype[256];
#define GIT_SPACE 0x01
#define GIT_DIGIT 0x02
#define GIT_ALPHA 0x04
#define GIT_GLOB_SPECIAL 0x08
#define GIT_REGEX_SPECIAL 0x10
#define GIT_PATHSPEC_MAGIC 0x20
#define GIT_CNTRL 0x40
#define GIT_PUNCT 0x80
#define sane_istest(x,mask) ((sane_ctype[(unsigned char)(x)] & (mask)) != 0)
#define isascii(x) (((x) & ~0x7f) == 0)
#define isspace(x) sane_istest(x,GIT_SPACE)
#define isdigit(x) sane_istest(x,GIT_DIGIT)
#define isalpha(x) sane_istest(x,GIT_ALPHA)
#define isalnum(x) sane_istest(x,GIT_ALPHA | GIT_DIGIT)
#define isprint(x) ((x) >= 0x20 && (x) <= 0x7e)
#define islower(x) sane_iscase(x, 1)
#define isupper(x) sane_iscase(x, 0)
#define is_glob_special(x) sane_istest(x,GIT_GLOB_SPECIAL)
#define is_regex_special(x) sane_istest(x,GIT_GLOB_SPECIAL | GIT_REGEX_SPECIAL)
#define iscntrl(x) (sane_istest(x,GIT_CNTRL))
#define ispunct(x) sane_istest(x, GIT_PUNCT | GIT_REGEX_SPECIAL | \
		GIT_GLOB_SPECIAL | GIT_PATHSPEC_MAGIC)
#define isxdigit(x) (hexval_table[x] != -1)
#define tolower(x) sane_case((unsigned char)(x), 0x20)
#define toupper(x) sane_case((unsigned char)(x), 0)
#define is_pathspec_magic(x) sane_istest(x,GIT_PATHSPEC_MAGIC)

static inline int sane_case(int x, int high)
{
	if (sane_istest(x, GIT_ALPHA))
		x = (x & ~0x20) | high;
	return x;
}

static inline int sane_iscase(int x, int is_lower)
{
	if (!sane_istest(x, GIT_ALPHA))
		return 0;

	if (is_lower)
		return (x & 0x20) != 0;
	else
		return (x & 0x20) == 0;
}

static inline int strtoul_ui(char const *s, int base, unsigned int *result)
{
	unsigned long ul;
	char *p;

	errno = 0;
	ul = strtoul(s, &p, base);
	if (errno || *p || p == s || (unsigned int) ul != ul)
		return -1;
	*result = ul;
	return 0;
}

static inline int strtol_i(char const *s, int base, int *result)
{
	long ul;
	char *p;

	errno = 0;
	ul = strtol(s, &p, base);
	if (errno || *p || p == s || (int) ul != ul)
		return -1;
	*result = ul;
	return 0;
}

#ifdef INTERNAL_QSORT
void git_qsort(void *base, size_t nmemb, size_t size,
	       int(*compar)(const void *, const void *));
#define qsort git_qsort
#endif

#ifndef DIR_HAS_BSD_GROUP_SEMANTICS
# define FORCE_DIR_SET_GID S_ISGID
#else
# define FORCE_DIR_SET_GID 0
#endif

#ifdef NO_NSEC
#undef USE_NSEC
#define ST_CTIME_NSEC(st) 0
#define ST_MTIME_NSEC(st) 0
#else
#ifdef USE_ST_TIMESPEC
#define ST_CTIME_NSEC(st) ((unsigned int)((st).st_ctimespec.tv_nsec))
#define ST_MTIME_NSEC(st) ((unsigned int)((st).st_mtimespec.tv_nsec))
#else
#define ST_CTIME_NSEC(st) ((unsigned int)((st).st_ctim.tv_nsec))
#define ST_MTIME_NSEC(st) ((unsigned int)((st).st_mtim.tv_nsec))
#endif
#endif

#ifdef UNRELIABLE_FSTAT
#define fstat_is_reliable() 0
#else
#define fstat_is_reliable() 1
#endif

#ifndef va_copy
/*
 * Since an obvious implementation of va_list would be to make it a
 * pointer into the stack frame, a simple assignment will work on
 * many systems.  But let's try to be more portable.
 */
#ifdef __va_copy
#define va_copy(dst, src) __va_copy(dst, src)
#else
#define va_copy(dst, src) ((dst) = (src))
#endif
#endif

/*
 * Preserves errno, prints a message, but gives no warning for ENOENT.
 * Always returns the return value of unlink(2).
 */
int unlink_or_warn(const char *path);
/*
 * Likewise for rmdir(2).
 */
int rmdir_or_warn(const char *path);
/*
 * Calls the correct function out of {unlink,rmdir}_or_warn based on
 * the supplied file mode.
 */
int remove_or_warn(unsigned int mode, const char *path);

/*
 * Call access(2), but warn for any error except "missing file"
 * (ENOENT or ENOTDIR).
 */
int access_or_warn(const char *path, int mode);
int access_or_die(const char *path, int mode);

/* Warn on an inaccessible file that ought to be accessible */
void warn_on_inaccessible(const char *path);

/* Get the passwd entry for the UID of the current process. */
struct passwd *xgetpwuid_self(void);

#endif<|MERGE_RESOLUTION|>--- conflicted
+++ resolved
@@ -310,13 +310,8 @@
  * trying to help gcc, anyway, it's OK; other compilers will fall back to
  * using the function as usual.
  */
-<<<<<<< HEAD
 #if defined(__GNUC__) && ! defined(__clang__)
-#define error(fmt, ...) (error((fmt), ##__VA_ARGS__), -1)
-=======
-#ifdef __GNUC__
 #define error(...) (error(__VA_ARGS__), -1)
->>>>>>> 9798f7e5
 #endif
 
 extern void set_die_routine(NORETURN_PTR void (*routine)(const char *err, va_list params));
