#ifndef UNPACK_TREES_H
#define UNPACK_TREES_H

#define MAX_UNPACK_TREES 8

struct unpack_trees_options;
struct exclude_list;

typedef int (*merge_fn_t)(struct cache_entry **src,
		struct unpack_trees_options *options);

struct unpack_trees_error_msgs {
	const char *would_overwrite;
	const char *not_uptodate_file;
	const char *not_uptodate_dir;
	const char *would_lose_untracked;
	const char *bind_overlap;
	const char *sparse_not_uptodate_file;
	const char *would_lose_orphaned;
};

struct unpack_trees_options {
	unsigned int reset,
		     merge,
		     update,
		     index_only,
		     nontrivial_merge,
		     trivial_merges_only,
		     verbose_update,
		     aggressive,
		     skip_unmerged,
		     initial_checkout,
		     diff_index_cached,
<<<<<<< HEAD
		     skip_sparse_checkout,
=======
		     debug_unpack,
>>>>>>> ba655da5
		     gently;
	const char *prefix;
	int cache_bottom;
	struct dir_struct *dir;
	merge_fn_t fn;
	struct unpack_trees_error_msgs msgs;

	int head_idx;
	int merge_size;

	struct cache_entry *df_conflict_entry;
	void *unpack_data;

	struct index_state *dst_index;
	struct index_state *src_index;
	struct index_state result;

	struct exclude_list *el; /* for internal use */
};

extern int unpack_trees(unsigned n, struct tree_desc *t,
		struct unpack_trees_options *options);

int threeway_merge(struct cache_entry **stages, struct unpack_trees_options *o);
int twoway_merge(struct cache_entry **src, struct unpack_trees_options *o);
int bind_merge(struct cache_entry **src, struct unpack_trees_options *o);
int oneway_merge(struct cache_entry **src, struct unpack_trees_options *o);

#endif<|MERGE_RESOLUTION|>--- conflicted
+++ resolved
@@ -31,11 +31,8 @@
 		     skip_unmerged,
 		     initial_checkout,
 		     diff_index_cached,
-<<<<<<< HEAD
+		     debug_unpack,
 		     skip_sparse_checkout,
-=======
-		     debug_unpack,
->>>>>>> ba655da5
 		     gently;
 	const char *prefix;
 	int cache_bottom;
