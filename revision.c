#include "cache.h"
#include "tag.h"
#include "blob.h"
#include "tree.h"
#include "commit.h"
#include "diff.h"
#include "refs.h"
#include "revision.h"
#include "graph.h"
#include "grep.h"
#include "reflog-walk.h"
#include "patch-ids.h"
#include "decorate.h"

volatile show_early_output_fn_t show_early_output;

static char *path_name(struct name_path *path, const char *name)
{
	struct name_path *p;
	char *n, *m;
	int nlen = strlen(name);
	int len = nlen + 1;

	for (p = path; p; p = p->up) {
		if (p->elem_len)
			len += p->elem_len + 1;
	}
	n = xmalloc(len);
	m = n + len - (nlen + 1);
	strcpy(m, name);
	for (p = path; p; p = p->up) {
		if (p->elem_len) {
			m -= p->elem_len + 1;
			memcpy(m, p->elem, p->elem_len);
			m[p->elem_len] = '/';
		}
	}
	return n;
}

void add_object(struct object *obj,
		struct object_array *p,
		struct name_path *path,
		const char *name)
{
	add_object_array(obj, path_name(path, name), p);
}

static void mark_blob_uninteresting(struct blob *blob)
{
	if (!blob)
		return;
	if (blob->object.flags & UNINTERESTING)
		return;
	blob->object.flags |= UNINTERESTING;
}

void mark_tree_uninteresting(struct tree *tree)
{
	struct tree_desc desc;
	struct name_entry entry;
	struct object *obj = &tree->object;

	if (!tree)
		return;
	if (obj->flags & UNINTERESTING)
		return;
	obj->flags |= UNINTERESTING;
	if (!has_sha1_file(obj->sha1))
		return;
	if (parse_tree(tree) < 0)
		die("bad tree %s", sha1_to_hex(obj->sha1));

	init_tree_desc(&desc, tree->buffer, tree->size);
	while (tree_entry(&desc, &entry)) {
		switch (object_type(entry.mode)) {
		case OBJ_TREE:
			mark_tree_uninteresting(lookup_tree(entry.sha1));
			break;
		case OBJ_BLOB:
			mark_blob_uninteresting(lookup_blob(entry.sha1));
			break;
		default:
			/* Subproject commit - not in this repository */
			break;
		}
	}

	/*
	 * We don't care about the tree any more
	 * after it has been marked uninteresting.
	 */
	free(tree->buffer);
	tree->buffer = NULL;
}

void mark_parents_uninteresting(struct commit *commit)
{
	struct commit_list *parents = commit->parents;

	while (parents) {
		struct commit *commit = parents->item;
		if (!(commit->object.flags & UNINTERESTING)) {
			commit->object.flags |= UNINTERESTING;

			/*
			 * Normally we haven't parsed the parent
			 * yet, so we won't have a parent of a parent
			 * here. However, it may turn out that we've
			 * reached this commit some other way (where it
			 * wasn't uninteresting), in which case we need
			 * to mark its parents recursively too..
			 */
			if (commit->parents)
				mark_parents_uninteresting(commit);
		}

		/*
		 * A missing commit is ok iff its parent is marked
		 * uninteresting.
		 *
		 * We just mark such a thing parsed, so that when
		 * it is popped next time around, we won't be trying
		 * to parse it and get an error.
		 */
		if (!has_sha1_file(commit->object.sha1))
			commit->object.parsed = 1;
		parents = parents->next;
	}
}

static void add_pending_object_with_mode(struct rev_info *revs, struct object *obj, const char *name, unsigned mode)
{
	if (revs->no_walk && (obj->flags & UNINTERESTING))
		die("object ranges do not make sense when not walking revisions");
	if (revs->reflog_info && obj->type == OBJ_COMMIT &&
			add_reflog_for_walk(revs->reflog_info,
				(struct commit *)obj, name))
		return;
	add_object_array_with_mode(obj, name, &revs->pending, mode);
}

void add_pending_object(struct rev_info *revs, struct object *obj, const char *name)
{
	add_pending_object_with_mode(revs, obj, name, S_IFINVALID);
}

void add_head_to_pending(struct rev_info *revs)
{
	unsigned char sha1[20];
	struct object *obj;
	if (get_sha1("HEAD", sha1))
		return;
	obj = parse_object(sha1);
	if (!obj)
		return;
	add_pending_object(revs, obj, "HEAD");
}

static struct object *get_reference(struct rev_info *revs, const char *name, const unsigned char *sha1, unsigned int flags)
{
	struct object *object;

	object = parse_object(sha1);
	if (!object)
		die("bad object %s", name);
	object->flags |= flags;
	return object;
}

static struct commit *handle_commit(struct rev_info *revs, struct object *object, const char *name)
{
	unsigned long flags = object->flags;

	/*
	 * Tag object? Look what it points to..
	 */
	while (object->type == OBJ_TAG) {
		struct tag *tag = (struct tag *) object;
		if (revs->tag_objects && !(flags & UNINTERESTING))
			add_pending_object(revs, object, tag->tag);
		if (!tag->tagged)
			die("bad tag");
		object = parse_object(tag->tagged->sha1);
		if (!object)
			die("bad object %s", sha1_to_hex(tag->tagged->sha1));
	}

	/*
	 * Commit object? Just return it, we'll do all the complex
	 * reachability crud.
	 */
	if (object->type == OBJ_COMMIT) {
		struct commit *commit = (struct commit *)object;
		if (parse_commit(commit) < 0)
			die("unable to parse commit %s", name);
		if (flags & UNINTERESTING) {
			commit->object.flags |= UNINTERESTING;
			mark_parents_uninteresting(commit);
			revs->limited = 1;
		}
		return commit;
	}

	/*
	 * Tree object? Either mark it uniniteresting, or add it
	 * to the list of objects to look at later..
	 */
	if (object->type == OBJ_TREE) {
		struct tree *tree = (struct tree *)object;
		if (!revs->tree_objects)
			return NULL;
		if (flags & UNINTERESTING) {
			mark_tree_uninteresting(tree);
			return NULL;
		}
		add_pending_object(revs, object, "");
		return NULL;
	}

	/*
	 * Blob object? You know the drill by now..
	 */
	if (object->type == OBJ_BLOB) {
		struct blob *blob = (struct blob *)object;
		if (!revs->blob_objects)
			return NULL;
		if (flags & UNINTERESTING) {
			mark_blob_uninteresting(blob);
			return NULL;
		}
		add_pending_object(revs, object, "");
		return NULL;
	}
	die("%s is unknown object", name);
}

static int everybody_uninteresting(struct commit_list *orig)
{
	struct commit_list *list = orig;
	while (list) {
		struct commit *commit = list->item;
		list = list->next;
		if (commit->object.flags & UNINTERESTING)
			continue;
		return 0;
	}
	return 1;
}

/*
 * The goal is to get REV_TREE_NEW as the result only if the
 * diff consists of all '+' (and no other changes), and
 * REV_TREE_DIFFERENT otherwise (of course if the trees are
 * the same we want REV_TREE_SAME).  That means that once we
 * get to REV_TREE_DIFFERENT, we do not have to look any further.
 */
static int tree_difference = REV_TREE_SAME;

static void file_add_remove(struct diff_options *options,
		    int addremove, unsigned mode,
		    const unsigned char *sha1,
		    const char *base, const char *path)
{
	int diff = REV_TREE_DIFFERENT;

	/*
	 * Is it an add of a new file? It means that the old tree
	 * didn't have it at all, so we will turn "REV_TREE_SAME" ->
	 * "REV_TREE_NEW", but leave any "REV_TREE_DIFFERENT" alone
	 * (and if it already was "REV_TREE_NEW", we'll keep it
	 * "REV_TREE_NEW" of course).
	 */
	if (addremove == '+') {
		diff = tree_difference;
		if (diff != REV_TREE_SAME)
			return;
		diff = REV_TREE_NEW;
	}
	tree_difference = diff;
	if (tree_difference == REV_TREE_DIFFERENT)
		DIFF_OPT_SET(options, HAS_CHANGES);
}

static void file_change(struct diff_options *options,
		 unsigned old_mode, unsigned new_mode,
		 const unsigned char *old_sha1,
		 const unsigned char *new_sha1,
		 const char *base, const char *path)
{
	tree_difference = REV_TREE_DIFFERENT;
	DIFF_OPT_SET(options, HAS_CHANGES);
}

static int rev_compare_tree(struct rev_info *revs, struct tree *t1, struct tree *t2)
{
	if (!t1)
		return REV_TREE_NEW;
	if (!t2)
		return REV_TREE_DIFFERENT;
	tree_difference = REV_TREE_SAME;
	DIFF_OPT_CLR(&revs->pruning, HAS_CHANGES);
	if (diff_tree_sha1(t1->object.sha1, t2->object.sha1, "",
			   &revs->pruning) < 0)
		return REV_TREE_DIFFERENT;
	return tree_difference;
}

static int rev_same_tree_as_empty(struct rev_info *revs, struct tree *t1)
{
	int retval;
	void *tree;
	unsigned long size;
	struct tree_desc empty, real;

	if (!t1)
		return 0;

	tree = read_object_with_reference(t1->object.sha1, tree_type, &size, NULL);
	if (!tree)
		return 0;
	init_tree_desc(&real, tree, size);
	init_tree_desc(&empty, "", 0);

	tree_difference = REV_TREE_SAME;
	DIFF_OPT_CLR(&revs->pruning, HAS_CHANGES);
	retval = diff_tree(&empty, &real, "", &revs->pruning);
	free(tree);

	return retval >= 0 && (tree_difference == REV_TREE_SAME);
}

static void try_to_simplify_commit(struct rev_info *revs, struct commit *commit)
{
	struct commit_list **pp, *parent;
	int tree_changed = 0, tree_same = 0;

	/*
	 * If we don't do pruning, everything is interesting
	 */
	if (!revs->prune)
		return;

	if (!commit->tree)
		return;

	if (!commit->parents) {
		if (rev_same_tree_as_empty(revs, commit->tree))
			commit->object.flags |= TREESAME;
		return;
	}

	/*
	 * Normal non-merge commit? If we don't want to make the
	 * history dense, we consider it always to be a change..
	 */
	if (!revs->dense && !commit->parents->next)
		return;

	pp = &commit->parents;
	while ((parent = *pp) != NULL) {
		struct commit *p = parent->item;

		if (parse_commit(p) < 0)
			die("cannot simplify commit %s (because of %s)",
			    sha1_to_hex(commit->object.sha1),
			    sha1_to_hex(p->object.sha1));
		switch (rev_compare_tree(revs, p->tree, commit->tree)) {
		case REV_TREE_SAME:
			tree_same = 1;
			if (!revs->simplify_history || (p->object.flags & UNINTERESTING)) {
				/* Even if a merge with an uninteresting
				 * side branch brought the entire change
				 * we are interested in, we do not want
				 * to lose the other branches of this
				 * merge, so we just keep going.
				 */
				pp = &parent->next;
				continue;
			}
			parent->next = NULL;
			commit->parents = parent;
			commit->object.flags |= TREESAME;
			return;

		case REV_TREE_NEW:
			if (revs->remove_empty_trees &&
			    rev_same_tree_as_empty(revs, p->tree)) {
				/* We are adding all the specified
				 * paths from this parent, so the
				 * history beyond this parent is not
				 * interesting.  Remove its parents
				 * (they are grandparents for us).
				 * IOW, we pretend this parent is a
				 * "root" commit.
				 */
				if (parse_commit(p) < 0)
					die("cannot simplify commit %s (invalid %s)",
					    sha1_to_hex(commit->object.sha1),
					    sha1_to_hex(p->object.sha1));
				p->parents = NULL;
			}
		/* fallthrough */
		case REV_TREE_DIFFERENT:
			tree_changed = 1;
			pp = &parent->next;
			continue;
		}
		die("bad tree compare for commit %s", sha1_to_hex(commit->object.sha1));
	}
	if (tree_changed && !tree_same)
		return;
	commit->object.flags |= TREESAME;
}

static int add_parents_to_list(struct rev_info *revs, struct commit *commit, struct commit_list **list)
{
	struct commit_list *parent = commit->parents;
	unsigned left_flag;

	if (commit->object.flags & ADDED)
		return 0;
	commit->object.flags |= ADDED;

	/*
	 * If the commit is uninteresting, don't try to
	 * prune parents - we want the maximal uninteresting
	 * set.
	 *
	 * Normally we haven't parsed the parent
	 * yet, so we won't have a parent of a parent
	 * here. However, it may turn out that we've
	 * reached this commit some other way (where it
	 * wasn't uninteresting), in which case we need
	 * to mark its parents recursively too..
	 */
	if (commit->object.flags & UNINTERESTING) {
		while (parent) {
			struct commit *p = parent->item;
			parent = parent->next;
			if (parse_commit(p) < 0)
				return -1;
			p->object.flags |= UNINTERESTING;
			if (p->parents)
				mark_parents_uninteresting(p);
			if (p->object.flags & SEEN)
				continue;
			p->object.flags |= SEEN;
			insert_by_date(p, list);
		}
		return 0;
	}

	/*
	 * Ok, the commit wasn't uninteresting. Try to
	 * simplify the commit history and find the parent
	 * that has no differences in the path set if one exists.
	 */
	try_to_simplify_commit(revs, commit);

	if (revs->no_walk)
		return 0;

	left_flag = (commit->object.flags & SYMMETRIC_LEFT);

	for (parent = commit->parents; parent; parent = parent->next) {
		struct commit *p = parent->item;

		if (parse_commit(p) < 0)
			return -1;
		p->object.flags |= left_flag;
		if (!(p->object.flags & SEEN)) {
			p->object.flags |= SEEN;
			insert_by_date(p, list);
		}
		if(revs->first_parent_only)
			break;
	}
	return 0;
}

static void cherry_pick_list(struct commit_list *list, struct rev_info *revs)
{
	struct commit_list *p;
	int left_count = 0, right_count = 0;
	int left_first;
	struct patch_ids ids;

	/* First count the commits on the left and on the right */
	for (p = list; p; p = p->next) {
		struct commit *commit = p->item;
		unsigned flags = commit->object.flags;
		if (flags & BOUNDARY)
			;
		else if (flags & SYMMETRIC_LEFT)
			left_count++;
		else
			right_count++;
	}

	left_first = left_count < right_count;
	init_patch_ids(&ids);
	if (revs->diffopt.nr_paths) {
		ids.diffopts.nr_paths = revs->diffopt.nr_paths;
		ids.diffopts.paths = revs->diffopt.paths;
		ids.diffopts.pathlens = revs->diffopt.pathlens;
	}

	/* Compute patch-ids for one side */
	for (p = list; p; p = p->next) {
		struct commit *commit = p->item;
		unsigned flags = commit->object.flags;

		if (flags & BOUNDARY)
			continue;
		/*
		 * If we have fewer left, left_first is set and we omit
		 * commits on the right branch in this loop.  If we have
		 * fewer right, we skip the left ones.
		 */
		if (left_first != !!(flags & SYMMETRIC_LEFT))
			continue;
		commit->util = add_commit_patch_id(commit, &ids);
	}

	/* Check the other side */
	for (p = list; p; p = p->next) {
		struct commit *commit = p->item;
		struct patch_id *id;
		unsigned flags = commit->object.flags;

		if (flags & BOUNDARY)
			continue;
		/*
		 * If we have fewer left, left_first is set and we omit
		 * commits on the left branch in this loop.
		 */
		if (left_first == !!(flags & SYMMETRIC_LEFT))
			continue;

		/*
		 * Have we seen the same patch id?
		 */
		id = has_commit_patch_id(commit, &ids);
		if (!id)
			continue;
		id->seen = 1;
		commit->object.flags |= SHOWN;
	}

	/* Now check the original side for seen ones */
	for (p = list; p; p = p->next) {
		struct commit *commit = p->item;
		struct patch_id *ent;

		ent = commit->util;
		if (!ent)
			continue;
		if (ent->seen)
			commit->object.flags |= SHOWN;
		commit->util = NULL;
	}

	free_patch_ids(&ids);
}

/* How many extra uninteresting commits we want to see.. */
#define SLOP 5

static int still_interesting(struct commit_list *src, unsigned long date, int slop)
{
	/*
	 * No source list at all? We're definitely done..
	 */
	if (!src)
		return 0;

	/*
	 * Does the destination list contain entries with a date
	 * before the source list? Definitely _not_ done.
	 */
	if (date < src->item->date)
		return SLOP;

	/*
	 * Does the source list still have interesting commits in
	 * it? Definitely not done..
	 */
	if (!everybody_uninteresting(src))
		return SLOP;

	/* Ok, we're closing in.. */
	return slop-1;
}

static int limit_list(struct rev_info *revs)
{
	int slop = SLOP;
	unsigned long date = ~0ul;
	struct commit_list *list = revs->commits;
	struct commit_list *newlist = NULL;
	struct commit_list **p = &newlist;

	while (list) {
		struct commit_list *entry = list;
		struct commit *commit = list->item;
		struct object *obj = &commit->object;
		show_early_output_fn_t show;

		list = list->next;
		free(entry);

		if (revs->max_age != -1 && (commit->date < revs->max_age))
			obj->flags |= UNINTERESTING;
		if (add_parents_to_list(revs, commit, &list) < 0)
			return -1;
		if (obj->flags & UNINTERESTING) {
			mark_parents_uninteresting(commit);
			if (revs->show_all)
				p = &commit_list_insert(commit, p)->next;
			slop = still_interesting(list, date, slop);
			if (slop)
				continue;
			/* If showing all, add the whole pending list to the end */
			if (revs->show_all)
				*p = list;
			break;
		}
		if (revs->min_age != -1 && (commit->date > revs->min_age))
			continue;
		date = commit->date;
		p = &commit_list_insert(commit, p)->next;

		show = show_early_output;
		if (!show)
			continue;

		show(revs, newlist);
		show_early_output = NULL;
	}
	if (revs->cherry_pick)
		cherry_pick_list(newlist, revs);

	revs->commits = newlist;
	return 0;
}

struct all_refs_cb {
	int all_flags;
	int warned_bad_reflog;
	struct rev_info *all_revs;
	const char *name_for_errormsg;
};

static int handle_one_ref(const char *path, const unsigned char *sha1, int flag, void *cb_data)
{
	struct all_refs_cb *cb = cb_data;
	struct object *object = get_reference(cb->all_revs, path, sha1,
					      cb->all_flags);
	add_pending_object(cb->all_revs, object, path);
	return 0;
}

static void handle_refs(struct rev_info *revs, unsigned flags,
		int (*for_each)(each_ref_fn, void *))
{
	struct all_refs_cb cb;
	cb.all_revs = revs;
	cb.all_flags = flags;
	for_each(handle_one_ref, &cb);
}

static void handle_one_reflog_commit(unsigned char *sha1, void *cb_data)
{
	struct all_refs_cb *cb = cb_data;
	if (!is_null_sha1(sha1)) {
		struct object *o = parse_object(sha1);
		if (o) {
			o->flags |= cb->all_flags;
			add_pending_object(cb->all_revs, o, "");
		}
		else if (!cb->warned_bad_reflog) {
			warning("reflog of '%s' references pruned commits",
				cb->name_for_errormsg);
			cb->warned_bad_reflog = 1;
		}
	}
}

static int handle_one_reflog_ent(unsigned char *osha1, unsigned char *nsha1,
		const char *email, unsigned long timestamp, int tz,
		const char *message, void *cb_data)
{
	handle_one_reflog_commit(osha1, cb_data);
	handle_one_reflog_commit(nsha1, cb_data);
	return 0;
}

static int handle_one_reflog(const char *path, const unsigned char *sha1, int flag, void *cb_data)
{
	struct all_refs_cb *cb = cb_data;
	cb->warned_bad_reflog = 0;
	cb->name_for_errormsg = path;
	for_each_reflog_ent(path, handle_one_reflog_ent, cb_data);
	return 0;
}

static void handle_reflog(struct rev_info *revs, unsigned flags)
{
	struct all_refs_cb cb;
	cb.all_revs = revs;
	cb.all_flags = flags;
	for_each_reflog(handle_one_reflog, &cb);
}

static int add_parents_only(struct rev_info *revs, const char *arg, int flags)
{
	unsigned char sha1[20];
	struct object *it;
	struct commit *commit;
	struct commit_list *parents;

	if (*arg == '^') {
		flags ^= UNINTERESTING;
		arg++;
	}
	if (get_sha1(arg, sha1))
		return 0;
	while (1) {
		it = get_reference(revs, arg, sha1, 0);
		if (it->type != OBJ_TAG)
			break;
		if (!((struct tag*)it)->tagged)
			return 0;
		hashcpy(sha1, ((struct tag*)it)->tagged->sha1);
	}
	if (it->type != OBJ_COMMIT)
		return 0;
	commit = (struct commit *)it;
	for (parents = commit->parents; parents; parents = parents->next) {
		it = &parents->item->object;
		it->flags |= flags;
		add_pending_object(revs, it, arg);
	}
	return 1;
}

void init_revisions(struct rev_info *revs, const char *prefix)
{
	memset(revs, 0, sizeof(*revs));

	revs->abbrev = DEFAULT_ABBREV;
	revs->ignore_merges = 1;
	revs->simplify_history = 1;
	DIFF_OPT_SET(&revs->pruning, RECURSIVE);
	DIFF_OPT_SET(&revs->pruning, QUIET);
	revs->pruning.add_remove = file_add_remove;
	revs->pruning.change = file_change;
	revs->lifo = 1;
	revs->dense = 1;
	revs->prefix = prefix;
	revs->max_age = -1;
	revs->min_age = -1;
	revs->skip_count = -1;
	revs->max_count = -1;

	revs->commit_format = CMIT_FMT_DEFAULT;

	diff_setup(&revs->diffopt);
	if (prefix && !revs->diffopt.prefix) {
		revs->diffopt.prefix = prefix;
		revs->diffopt.prefix_length = strlen(prefix);
	}
}

static void add_pending_commit_list(struct rev_info *revs,
                                    struct commit_list *commit_list,
                                    unsigned int flags)
{
	while (commit_list) {
		struct object *object = &commit_list->item->object;
		object->flags |= flags;
		add_pending_object(revs, object, sha1_to_hex(object->sha1));
		commit_list = commit_list->next;
	}
}

static void prepare_show_merge(struct rev_info *revs)
{
	struct commit_list *bases;
	struct commit *head, *other;
	unsigned char sha1[20];
	const char **prune = NULL;
	int i, prune_num = 1; /* counting terminating NULL */

	if (get_sha1("HEAD", sha1) || !(head = lookup_commit(sha1)))
		die("--merge without HEAD?");
	if (get_sha1("MERGE_HEAD", sha1) || !(other = lookup_commit(sha1)))
		die("--merge without MERGE_HEAD?");
	add_pending_object(revs, &head->object, "HEAD");
	add_pending_object(revs, &other->object, "MERGE_HEAD");
	bases = get_merge_bases(head, other, 1);
	add_pending_commit_list(revs, bases, UNINTERESTING);
	free_commit_list(bases);
	head->object.flags |= SYMMETRIC_LEFT;

	if (!active_nr)
		read_cache();
	for (i = 0; i < active_nr; i++) {
		struct cache_entry *ce = active_cache[i];
		if (!ce_stage(ce))
			continue;
		if (ce_path_match(ce, revs->prune_data)) {
			prune_num++;
			prune = xrealloc(prune, sizeof(*prune) * prune_num);
			prune[prune_num-2] = ce->name;
			prune[prune_num-1] = NULL;
		}
		while ((i+1 < active_nr) &&
		       ce_same_name(ce, active_cache[i+1]))
			i++;
	}
	revs->prune_data = prune;
	revs->limited = 1;
}

int handle_revision_arg(const char *arg, struct rev_info *revs,
			int flags,
			int cant_be_filename)
{
	unsigned mode;
	char *dotdot;
	struct object *object;
	unsigned char sha1[20];
	int local_flags;

	dotdot = strstr(arg, "..");
	if (dotdot) {
		unsigned char from_sha1[20];
		const char *next = dotdot + 2;
		const char *this = arg;
		int symmetric = *next == '.';
		unsigned int flags_exclude = flags ^ UNINTERESTING;

		*dotdot = 0;
		next += symmetric;

		if (!*next)
			next = "HEAD";
		if (dotdot == arg)
			this = "HEAD";
		if (!get_sha1(this, from_sha1) &&
		    !get_sha1(next, sha1)) {
			struct commit *a, *b;
			struct commit_list *exclude;

			a = lookup_commit_reference(from_sha1);
			b = lookup_commit_reference(sha1);
			if (!a || !b) {
				die(symmetric ?
				    "Invalid symmetric difference expression %s...%s" :
				    "Invalid revision range %s..%s",
				    arg, next);
			}

			if (!cant_be_filename) {
				*dotdot = '.';
				verify_non_filename(revs->prefix, arg);
			}

			if (symmetric) {
				exclude = get_merge_bases(a, b, 1);
				add_pending_commit_list(revs, exclude,
							flags_exclude);
				free_commit_list(exclude);
				a->object.flags |= flags | SYMMETRIC_LEFT;
			} else
				a->object.flags |= flags_exclude;
			b->object.flags |= flags;
			add_pending_object(revs, &a->object, this);
			add_pending_object(revs, &b->object, next);
			return 0;
		}
		*dotdot = '.';
	}
	dotdot = strstr(arg, "^@");
	if (dotdot && !dotdot[2]) {
		*dotdot = 0;
		if (add_parents_only(revs, arg, flags))
			return 0;
		*dotdot = '^';
	}
	dotdot = strstr(arg, "^!");
	if (dotdot && !dotdot[2]) {
		*dotdot = 0;
		if (!add_parents_only(revs, arg, flags ^ UNINTERESTING))
			*dotdot = '^';
	}

	local_flags = 0;
	if (*arg == '^') {
		local_flags = UNINTERESTING;
		arg++;
	}
	if (get_sha1_with_mode(arg, sha1, &mode))
		return -1;
	if (!cant_be_filename)
		verify_non_filename(revs->prefix, arg);
	object = get_reference(revs, arg, sha1, flags ^ local_flags);
	add_pending_object_with_mode(revs, object, arg, mode);
	return 0;
}

static void add_grep(struct rev_info *revs, const char *ptn, enum grep_pat_token what)
{
	if (!revs->grep_filter) {
		struct grep_opt *opt = xcalloc(1, sizeof(*opt));
		opt->status_only = 1;
		opt->pattern_tail = &(opt->pattern_list);
		opt->regflags = REG_NEWLINE;
		revs->grep_filter = opt;
	}
	append_grep_pattern(revs->grep_filter, ptn,
			    "command line", 0, what);
}

static void add_header_grep(struct rev_info *revs, const char *field, const char *pattern)
{
	char *pat;
	const char *prefix;
	int patlen, fldlen;

	fldlen = strlen(field);
	patlen = strlen(pattern);
	pat = xmalloc(patlen + fldlen + 10);
	prefix = ".*";
	if (*pattern == '^') {
		prefix = "";
		pattern++;
	}
	sprintf(pat, "^%s %s%s", field, prefix, pattern);
	add_grep(revs, pat, GREP_PATTERN_HEAD);
}

static void add_message_grep(struct rev_info *revs, const char *pattern)
{
	add_grep(revs, pattern, GREP_PATTERN_BODY);
}

static void add_ignore_packed(struct rev_info *revs, const char *name)
{
	int num = ++revs->num_ignore_packed;

	revs->ignore_packed = xrealloc(revs->ignore_packed,
				       sizeof(const char **) * (num + 1));
	revs->ignore_packed[num-1] = name;
	revs->ignore_packed[num] = NULL;
}

/*
 * Parse revision information, filling in the "rev_info" structure,
 * and removing the used arguments from the argument list.
 *
 * Returns the number of arguments left that weren't recognized
 * (which are also moved to the head of the argument list)
 */
int setup_revisions(int argc, const char **argv, struct rev_info *revs, const char *def)
{
	int i, flags, seen_dashdash, show_merge;
	const char **unrecognized = argv + 1;
	int left = 1;
	int all_match = 0;
	int regflags = 0;
	int fixed = 0;

	/* First, search for "--" */
	seen_dashdash = 0;
	for (i = 1; i < argc; i++) {
		const char *arg = argv[i];
		if (strcmp(arg, "--"))
			continue;
		argv[i] = NULL;
		argc = i;
		if (argv[i + 1])
			revs->prune_data = get_pathspec(revs->prefix, argv + i + 1);
		seen_dashdash = 1;
		break;
	}

	flags = show_merge = 0;
	for (i = 1; i < argc; i++) {
		const char *arg = argv[i];
		if (*arg == '-') {
			int opts;
			if (!prefixcmp(arg, "--max-count=")) {
				revs->max_count = atoi(arg + 12);
				continue;
			}
			if (!prefixcmp(arg, "--skip=")) {
				revs->skip_count = atoi(arg + 7);
				continue;
			}
			/* accept -<digit>, like traditional "head" */
			if ((*arg == '-') && isdigit(arg[1])) {
				revs->max_count = atoi(arg + 1);
				continue;
			}
			if (!strcmp(arg, "-n")) {
				if (argc <= i + 1)
					die("-n requires an argument");
				revs->max_count = atoi(argv[++i]);
				continue;
			}
			if (!prefixcmp(arg, "-n")) {
				revs->max_count = atoi(arg + 2);
				continue;
			}
			if (!prefixcmp(arg, "--max-age=")) {
				revs->max_age = atoi(arg + 10);
				continue;
			}
			if (!prefixcmp(arg, "--since=")) {
				revs->max_age = approxidate(arg + 8);
				continue;
			}
			if (!prefixcmp(arg, "--after=")) {
				revs->max_age = approxidate(arg + 8);
				continue;
			}
			if (!prefixcmp(arg, "--min-age=")) {
				revs->min_age = atoi(arg + 10);
				continue;
			}
			if (!prefixcmp(arg, "--before=")) {
				revs->min_age = approxidate(arg + 9);
				continue;
			}
			if (!prefixcmp(arg, "--until=")) {
				revs->min_age = approxidate(arg + 8);
				continue;
			}
			if (!strcmp(arg, "--all")) {
				handle_refs(revs, flags, for_each_ref);
				continue;
			}
			if (!strcmp(arg, "--branches")) {
				handle_refs(revs, flags, for_each_branch_ref);
				continue;
			}
			if (!strcmp(arg, "--tags")) {
				handle_refs(revs, flags, for_each_tag_ref);
				continue;
			}
			if (!strcmp(arg, "--remotes")) {
				handle_refs(revs, flags, for_each_remote_ref);
				continue;
			}
			if (!strcmp(arg, "--first-parent")) {
				revs->first_parent_only = 1;
				continue;
			}
			if (!strcmp(arg, "--reflog")) {
				handle_reflog(revs, flags);
				continue;
			}
			if (!strcmp(arg, "-g") ||
					!strcmp(arg, "--walk-reflogs")) {
				init_reflog_walk(&revs->reflog_info);
				continue;
			}
			if (!strcmp(arg, "--not")) {
				flags ^= UNINTERESTING;
				continue;
			}
			if (!strcmp(arg, "--default")) {
				if (++i >= argc)
					die("bad --default argument");
				def = argv[i];
				continue;
			}
			if (!strcmp(arg, "--merge")) {
				show_merge = 1;
				continue;
			}
			if (!strcmp(arg, "--topo-order")) {
				revs->lifo = 1;
				revs->topo_order = 1;
				continue;
			}
			if (!strcmp(arg, "--date-order")) {
				revs->lifo = 0;
				revs->topo_order = 1;
				continue;
			}
			if (!prefixcmp(arg, "--early-output")) {
				int count = 100;
				switch (arg[14]) {
				case '=':
					count = atoi(arg+15);
					/* Fallthrough */
				case 0:
					revs->topo_order = 1;
					revs->early_output = count;
					continue;
				}
			}
			if (!strcmp(arg, "--parents")) {
				revs->rewrite_parents = 1;
				revs->print_parents = 1;
				continue;
			}
			if (!strcmp(arg, "--dense")) {
				revs->dense = 1;
				continue;
			}
			if (!strcmp(arg, "--sparse")) {
				revs->dense = 0;
				continue;
			}
			if (!strcmp(arg, "--show-all")) {
				revs->show_all = 1;
				continue;
			}
			if (!strcmp(arg, "--remove-empty")) {
				revs->remove_empty_trees = 1;
				continue;
			}
			if (!strcmp(arg, "--no-merges")) {
				revs->no_merges = 1;
				continue;
			}
			if (!strcmp(arg, "--boundary")) {
				revs->boundary = 1;
				continue;
			}
			if (!strcmp(arg, "--left-right")) {
				revs->left_right = 1;
				continue;
			}
			if (!strcmp(arg, "--cherry-pick")) {
				revs->cherry_pick = 1;
				revs->limited = 1;
				continue;
			}
			if (!strcmp(arg, "--objects")) {
				revs->tag_objects = 1;
				revs->tree_objects = 1;
				revs->blob_objects = 1;
				continue;
			}
			if (!strcmp(arg, "--objects-edge")) {
				revs->tag_objects = 1;
				revs->tree_objects = 1;
				revs->blob_objects = 1;
				revs->edge_hint = 1;
				continue;
			}
			if (!strcmp(arg, "--unpacked")) {
				revs->unpacked = 1;
				free(revs->ignore_packed);
				revs->ignore_packed = NULL;
				revs->num_ignore_packed = 0;
				continue;
			}
			if (!prefixcmp(arg, "--unpacked=")) {
				revs->unpacked = 1;
				add_ignore_packed(revs, arg+11);
				continue;
			}
			if (!strcmp(arg, "-r")) {
				revs->diff = 1;
				DIFF_OPT_SET(&revs->diffopt, RECURSIVE);
				continue;
			}
			if (!strcmp(arg, "-t")) {
				revs->diff = 1;
				DIFF_OPT_SET(&revs->diffopt, RECURSIVE);
				DIFF_OPT_SET(&revs->diffopt, TREE_IN_RECURSIVE);
				continue;
			}
			if (!strcmp(arg, "-m")) {
				revs->ignore_merges = 0;
				continue;
			}
			if (!strcmp(arg, "-c")) {
				revs->diff = 1;
				revs->dense_combined_merges = 0;
				revs->combine_merges = 1;
				continue;
			}
			if (!strcmp(arg, "--cc")) {
				revs->diff = 1;
				revs->dense_combined_merges = 1;
				revs->combine_merges = 1;
				continue;
			}
			if (!strcmp(arg, "-v")) {
				revs->verbose_header = 1;
				continue;
			}
			if (!strcmp(arg, "--pretty")) {
				revs->verbose_header = 1;
				get_commit_format(arg+8, revs);
				continue;
			}
			if (!prefixcmp(arg, "--pretty=")) {
				revs->verbose_header = 1;
				get_commit_format(arg+9, revs);
				continue;
			}
			if (!strcmp(arg, "--graph")) {
				revs->topo_order = 1;
				revs->rewrite_parents = 1;
				revs->graph = graph_init(revs);
				continue;
			}
			if (!strcmp(arg, "--root")) {
				revs->show_root_diff = 1;
				continue;
			}
			if (!strcmp(arg, "--no-commit-id")) {
				revs->no_commit_id = 1;
				continue;
			}
			if (!strcmp(arg, "--always")) {
				revs->always_show_header = 1;
				continue;
			}
			if (!strcmp(arg, "--no-abbrev")) {
				revs->abbrev = 0;
				continue;
			}
			if (!strcmp(arg, "--abbrev")) {
				revs->abbrev = DEFAULT_ABBREV;
				continue;
			}
			if (!prefixcmp(arg, "--abbrev=")) {
				revs->abbrev = strtoul(arg + 9, NULL, 10);
				if (revs->abbrev < MINIMUM_ABBREV)
					revs->abbrev = MINIMUM_ABBREV;
				else if (revs->abbrev > 40)
					revs->abbrev = 40;
				continue;
			}
			if (!strcmp(arg, "--abbrev-commit")) {
				revs->abbrev_commit = 1;
				continue;
			}
			if (!strcmp(arg, "--full-diff")) {
				revs->diff = 1;
				revs->full_diff = 1;
				continue;
			}
			if (!strcmp(arg, "--full-history")) {
				revs->simplify_history = 0;
				continue;
			}
			if (!strcmp(arg, "--relative-date")) {
				revs->date_mode = DATE_RELATIVE;
				continue;
			}
			if (!strncmp(arg, "--date=", 7)) {
				revs->date_mode = parse_date_format(arg + 7);
				continue;
			}
			if (!strcmp(arg, "--log-size")) {
				revs->show_log_size = 1;
				continue;
			}

			/*
			 * Grepping the commit log
			 */
			if (!prefixcmp(arg, "--author=")) {
				add_header_grep(revs, "author", arg+9);
				continue;
			}
			if (!prefixcmp(arg, "--committer=")) {
				add_header_grep(revs, "committer", arg+12);
				continue;
			}
			if (!prefixcmp(arg, "--grep=")) {
				add_message_grep(revs, arg+7);
				continue;
			}
			if (!strcmp(arg, "--extended-regexp") ||
			    !strcmp(arg, "-E")) {
				regflags |= REG_EXTENDED;
				continue;
			}
			if (!strcmp(arg, "--regexp-ignore-case") ||
			    !strcmp(arg, "-i")) {
				regflags |= REG_ICASE;
				continue;
			}
			if (!strcmp(arg, "--fixed-strings") ||
			    !strcmp(arg, "-F")) {
				fixed = 1;
				continue;
			}
			if (!strcmp(arg, "--all-match")) {
				all_match = 1;
				continue;
			}
			if (!prefixcmp(arg, "--encoding=")) {
				arg += 11;
				if (strcmp(arg, "none"))
					git_log_output_encoding = xstrdup(arg);
				else
					git_log_output_encoding = "";
				continue;
			}
			if (!strcmp(arg, "--reverse")) {
				revs->reverse ^= 1;
				continue;
			}
			if (!strcmp(arg, "--no-walk")) {
				revs->no_walk = 1;
				continue;
			}
			if (!strcmp(arg, "--do-walk")) {
				revs->no_walk = 0;
				continue;
			}
			if (!strcmp(arg, "--children")) {
				revs->children.name = "children";
				revs->limited = 1;
				continue;
			}

			opts = diff_opt_parse(&revs->diffopt, argv+i, argc-i);
			if (opts > 0) {
				i += opts - 1;
				continue;
			}
			*unrecognized++ = arg;
			left++;
			continue;
		}

		if (handle_revision_arg(arg, revs, flags, seen_dashdash)) {
			int j;
			if (seen_dashdash || *arg == '^')
				die("bad revision '%s'", arg);

			/* If we didn't have a "--":
			 * (1) all filenames must exist;
			 * (2) all rev-args must not be interpretable
			 *     as a valid filename.
			 * but the latter we have checked in the main loop.
			 */
			for (j = i; j < argc; j++)
				verify_filename(revs->prefix, argv[j]);

			revs->prune_data = get_pathspec(revs->prefix,
							argv + i);
			break;
		}
	}

	if (revs->grep_filter) {
		revs->grep_filter->regflags |= regflags;
		revs->grep_filter->fixed = fixed;
	}

	if (show_merge)
		prepare_show_merge(revs);
	if (def && !revs->pending.nr) {
		unsigned char sha1[20];
		struct object *object;
		unsigned mode;
		if (get_sha1_with_mode(def, sha1, &mode))
			die("bad default revision '%s'", def);
		object = get_reference(revs, def, sha1, 0);
		add_pending_object_with_mode(revs, object, def, mode);
	}

	/* Did the user ask for any diff output? Run the diff! */
	if (revs->diffopt.output_format & ~DIFF_FORMAT_NO_OUTPUT)
		revs->diff = 1;

	/* Pickaxe, diff-filter and rename following need diffs */
	if (revs->diffopt.pickaxe ||
	    revs->diffopt.filter ||
	    DIFF_OPT_TST(&revs->diffopt, FOLLOW_RENAMES))
		revs->diff = 1;

	if (revs->topo_order)
		revs->limited = 1;

	if (revs->prune_data) {
		diff_tree_setup_paths(revs->prune_data, &revs->pruning);
		/* Can't prune commits with rename following: the paths change.. */
		if (!DIFF_OPT_TST(&revs->diffopt, FOLLOW_RENAMES))
			revs->prune = 1;
		if (!revs->full_diff)
			diff_tree_setup_paths(revs->prune_data, &revs->diffopt);
	}
	if (revs->combine_merges) {
		revs->ignore_merges = 0;
		if (revs->dense_combined_merges && !revs->diffopt.output_format)
			revs->diffopt.output_format = DIFF_FORMAT_PATCH;
	}
	revs->diffopt.abbrev = revs->abbrev;
	if (diff_setup_done(&revs->diffopt) < 0)
		die("diff_setup_done failed");

	if (revs->grep_filter) {
		revs->grep_filter->all_match = all_match;
		compile_grep_patterns(revs->grep_filter);
	}

	if (revs->reverse && revs->reflog_info)
		die("cannot combine --reverse with --walk-reflogs");
<<<<<<< HEAD

	/*
	 * Limitations on the graph functionality
	 */
	if (revs->reverse && revs->graph)
		die("cannot combine --reverse with --graph");

	if (revs->reflog_info && revs->graph)
		die("cannot combine --walk-reflogs with --graph");

=======
	if (revs->parents && revs->children.name)
		die("cannot combine --parents and --children");
>>>>>>> 85af7929
	return left;
}

static void add_child(struct rev_info *revs, struct commit *parent, struct commit *child)
{
	struct commit_list *l = xcalloc(1, sizeof(*l));

	l->item = child;
	l->next = add_decoration(&revs->children, &parent->object, l);
}

static void set_children(struct rev_info *revs)
{
	struct commit_list *l;
	for (l = revs->commits; l; l = l->next) {
		struct commit *commit = l->item;
		struct commit_list *p;

		for (p = commit->parents; p; p = p->next)
			add_child(revs, p->item, commit);
	}
}

int prepare_revision_walk(struct rev_info *revs)
{
	int nr = revs->pending.nr;
	struct object_array_entry *e, *list;

	e = list = revs->pending.objects;
	revs->pending.nr = 0;
	revs->pending.alloc = 0;
	revs->pending.objects = NULL;
	while (--nr >= 0) {
		struct commit *commit = handle_commit(revs, e->item, e->name);
		if (commit) {
			if (!(commit->object.flags & SEEN)) {
				commit->object.flags |= SEEN;
				insert_by_date(commit, &revs->commits);
			}
		}
		e++;
	}
	free(list);

	if (revs->no_walk)
		return 0;
	if (revs->limited)
		if (limit_list(revs) < 0)
			return -1;
	if (revs->topo_order)
		sort_in_topological_order(&revs->commits, revs->lifo);
	if (revs->children.name)
		set_children(revs);
	return 0;
}

enum rewrite_result {
	rewrite_one_ok,
	rewrite_one_noparents,
	rewrite_one_error,
};

static enum rewrite_result rewrite_one(struct rev_info *revs, struct commit **pp)
{
	for (;;) {
		struct commit *p = *pp;
		if (!revs->limited)
			if (add_parents_to_list(revs, p, &revs->commits) < 0)
				return rewrite_one_error;
		if (p->parents && p->parents->next)
			return rewrite_one_ok;
		if (p->object.flags & UNINTERESTING)
			return rewrite_one_ok;
		if (!(p->object.flags & TREESAME))
			return rewrite_one_ok;
		if (!p->parents)
			return rewrite_one_noparents;
		*pp = p->parents->item;
	}
}

static void remove_duplicate_parents(struct commit *commit)
{
	struct commit_list **pp, *p;

	/* Examine existing parents while marking ones we have seen... */
	pp = &commit->parents;
	while ((p = *pp) != NULL) {
		struct commit *parent = p->item;
		if (parent->object.flags & TMP_MARK) {
			*pp = p->next;
			continue;
		}
		parent->object.flags |= TMP_MARK;
		pp = &p->next;
	}
	/* ... and clear the temporary mark */
	for (p = commit->parents; p; p = p->next)
		p->item->object.flags &= ~TMP_MARK;
}

static int rewrite_parents(struct rev_info *revs, struct commit *commit)
{
	struct commit_list **pp = &commit->parents;
	while (*pp) {
		struct commit_list *parent = *pp;
		switch (rewrite_one(revs, &parent->item)) {
		case rewrite_one_ok:
			break;
		case rewrite_one_noparents:
			*pp = parent->next;
			continue;
		case rewrite_one_error:
			return -1;
		}
		pp = &parent->next;
	}
	remove_duplicate_parents(commit);
	return 0;
}

static int commit_match(struct commit *commit, struct rev_info *opt)
{
	if (!opt->grep_filter)
		return 1;
	return grep_buffer(opt->grep_filter,
			   NULL, /* we say nothing, not even filename */
			   commit->buffer, strlen(commit->buffer));
}

static inline int want_ancestry(struct rev_info *revs)
{
	return (revs->parents || revs->children.name);
}

enum commit_action simplify_commit(struct rev_info *revs, struct commit *commit)
{
	if (commit->object.flags & SHOWN)
		return commit_ignore;
	if (revs->unpacked && has_sha1_pack(commit->object.sha1, revs->ignore_packed))
		return commit_ignore;
	if (revs->show_all)
		return commit_show;
	if (commit->object.flags & UNINTERESTING)
		return commit_ignore;
	if (revs->min_age != -1 && (commit->date > revs->min_age))
		return commit_ignore;
	if (revs->no_merges && commit->parents && commit->parents->next)
		return commit_ignore;
	if (!commit_match(commit, revs))
		return commit_ignore;
	if (revs->prune && revs->dense) {
		/* Commit without changes? */
		if (commit->object.flags & TREESAME) {
			/* drop merges unless we want parenthood */
<<<<<<< HEAD
			if (!revs->rewrite_parents)
=======
			if (!want_ancestry(revs))
>>>>>>> 85af7929
				return commit_ignore;
			/* non-merge - always ignore it */
			if (!commit->parents || !commit->parents->next)
				return commit_ignore;
		}
<<<<<<< HEAD
		if (revs->rewrite_parents && rewrite_parents(revs, commit) < 0)
=======
		if (want_ancestry(revs) && rewrite_parents(revs, commit) < 0)
>>>>>>> 85af7929
			return commit_error;
	}
	return commit_show;
}

static struct commit *get_revision_1(struct rev_info *revs)
{
	if (!revs->commits)
		return NULL;

	do {
		struct commit_list *entry = revs->commits;
		struct commit *commit = entry->item;

		revs->commits = entry->next;
		free(entry);

		if (revs->reflog_info)
			fake_reflog_parent(revs->reflog_info, commit);

		/*
		 * If we haven't done the list limiting, we need to look at
		 * the parents here. We also need to do the date-based limiting
		 * that we'd otherwise have done in limit_list().
		 */
		if (!revs->limited) {
			if (revs->max_age != -1 &&
			    (commit->date < revs->max_age))
				continue;
			if (add_parents_to_list(revs, commit, &revs->commits) < 0)
				return NULL;
		}

		switch (simplify_commit(revs, commit)) {
		case commit_ignore:
			continue;
		case commit_error:
			return NULL;
		default:
			return commit;
		}
	} while (revs->commits);
	return NULL;
}

static void gc_boundary(struct object_array *array)
{
	unsigned nr = array->nr;
	unsigned alloc = array->alloc;
	struct object_array_entry *objects = array->objects;

	if (alloc <= nr) {
		unsigned i, j;
		for (i = j = 0; i < nr; i++) {
			if (objects[i].item->flags & SHOWN)
				continue;
			if (i != j)
				objects[j] = objects[i];
			j++;
		}
		for (i = j; i < nr; i++)
			objects[i].item = NULL;
		array->nr = j;
	}
}

static void create_boundary_commit_list(struct rev_info *revs)
{
	unsigned i;
	struct commit *c;
	struct object_array *array = &revs->boundary_commits;
	struct object_array_entry *objects = array->objects;

	/*
	 * If revs->commits is non-NULL at this point, an error occurred in
	 * get_revision_1().  Ignore the error and continue printing the
	 * boundary commits anyway.  (This is what the code has always
	 * done.)
	 */
	if (revs->commits) {
		free_commit_list(revs->commits);
		revs->commits = NULL;
	}

	/*
	 * Put all of the actual boundary commits from revs->boundary_commits
	 * into revs->commits
	 */
	for (i = 0; i < array->nr; i++) {
		c = (struct commit *)(objects[i].item);
		if (!c)
			continue;
		if (!(c->object.flags & CHILD_SHOWN))
			continue;
		if (c->object.flags & (SHOWN | BOUNDARY))
			continue;
		c->object.flags |= BOUNDARY;
		commit_list_insert(c, &revs->commits);
	}

	/*
	 * If revs->topo_order is set, sort the boundary commits
	 * in topological order
	 */
	sort_in_topological_order(&revs->commits, revs->lifo);
}

static struct commit *get_revision_internal(struct rev_info *revs)
{
	struct commit *c = NULL;
	struct commit_list *l;

	if (revs->boundary == 2) {
		/*
		 * All of the normal commits have already been returned,
		 * and we are now returning boundary commits.
		 * create_boundary_commit_list() has populated
		 * revs->commits with the remaining commits to return.
		 */
		c = pop_commit(&revs->commits);
		if (c)
			c->object.flags |= SHOWN;
		return c;
	}

	if (revs->reverse) {
		int limit = -1;

		if (0 <= revs->max_count) {
			limit = revs->max_count;
			if (0 < revs->skip_count)
				limit += revs->skip_count;
		}
		l = NULL;
		while ((c = get_revision_1(revs))) {
			commit_list_insert(c, &l);
			if ((0 < limit) && !--limit)
				break;
		}
		revs->commits = l;
		revs->reverse = 0;
		revs->max_count = -1;
		c = NULL;
	}

	/*
	 * Now pick up what they want to give us
	 */
	c = get_revision_1(revs);
	if (c) {
		while (0 < revs->skip_count) {
			revs->skip_count--;
			c = get_revision_1(revs);
			if (!c)
				break;
		}
	}

	/*
	 * Check the max_count.
	 */
	switch (revs->max_count) {
	case -1:
		break;
	case 0:
		c = NULL;
		break;
	default:
		revs->max_count--;
	}

	if (c)
		c->object.flags |= SHOWN;

	if (!revs->boundary) {
		return c;
	}

	if (!c) {
		/*
		 * get_revision_1() runs out the commits, and
		 * we are done computing the boundaries.
		 * switch to boundary commits output mode.
		 */
		revs->boundary = 2;

		/*
		 * Update revs->commits to contain the list of
		 * boundary commits.
		 */
		create_boundary_commit_list(revs);

		return get_revision_internal(revs);
	}

	/*
	 * boundary commits are the commits that are parents of the
	 * ones we got from get_revision_1() but they themselves are
	 * not returned from get_revision_1().  Before returning
	 * 'c', we need to mark its parents that they could be boundaries.
	 */

	for (l = c->parents; l; l = l->next) {
		struct object *p;
		p = &(l->item->object);
		if (p->flags & (CHILD_SHOWN | SHOWN))
			continue;
		p->flags |= CHILD_SHOWN;
		gc_boundary(&revs->boundary_commits);
		add_object_array(p, NULL, &revs->boundary_commits);
	}

	return c;
}

struct commit *get_revision(struct rev_info *revs)
{
	struct commit *c = get_revision_internal(revs);
	if (c && revs->graph)
		graph_update(revs->graph, c);
	return c;
}<|MERGE_RESOLUTION|>--- conflicted
+++ resolved
@@ -1412,7 +1412,8 @@
 
 	if (revs->reverse && revs->reflog_info)
 		die("cannot combine --reverse with --walk-reflogs");
-<<<<<<< HEAD
+	if (revs->rewrite_parents && revs->children.name)
+		die("cannot combine --parents and --children");
 
 	/*
 	 * Limitations on the graph functionality
@@ -1423,10 +1424,6 @@
 	if (revs->reflog_info && revs->graph)
 		die("cannot combine --walk-reflogs with --graph");
 
-=======
-	if (revs->parents && revs->children.name)
-		die("cannot combine --parents and --children");
->>>>>>> 85af7929
 	return left;
 }
 
@@ -1559,7 +1556,7 @@
 
 static inline int want_ancestry(struct rev_info *revs)
 {
-	return (revs->parents || revs->children.name);
+	return (revs->rewrite_parents || revs->children.name);
 }
 
 enum commit_action simplify_commit(struct rev_info *revs, struct commit *commit)
@@ -1582,21 +1579,13 @@
 		/* Commit without changes? */
 		if (commit->object.flags & TREESAME) {
 			/* drop merges unless we want parenthood */
-<<<<<<< HEAD
-			if (!revs->rewrite_parents)
-=======
 			if (!want_ancestry(revs))
->>>>>>> 85af7929
 				return commit_ignore;
 			/* non-merge - always ignore it */
 			if (!commit->parents || !commit->parents->next)
 				return commit_ignore;
 		}
-<<<<<<< HEAD
-		if (revs->rewrite_parents && rewrite_parents(revs, commit) < 0)
-=======
 		if (want_ancestry(revs) && rewrite_parents(revs, commit) < 0)
->>>>>>> 85af7929
 			return commit_error;
 	}
 	return commit_show;
