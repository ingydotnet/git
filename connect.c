#include "git-compat-util.h"
#include "cache.h"
#include "pkt-line.h"
#include "quote.h"
#include "refs.h"
#include "run-command.h"
#include "remote.h"
#include "connect.h"
#include "url.h"
#include "string-list.h"
#include "sha1-array.h"
#include "transport.h"

static char *server_capabilities;
static const char *parse_feature_value(const char *, const char *, int *);

static int check_ref(const char *name, unsigned int flags)
{
	if (!flags)
		return 1;

	if (!skip_prefix(name, "refs/", &name))
		return 0;

	/* REF_NORMAL means that we don't want the magic fake tag refs */
	if ((flags & REF_NORMAL) && check_refname_format(name, 0))
		return 0;

	/* REF_HEADS means that we want regular branch heads */
	if ((flags & REF_HEADS) && starts_with(name, "heads/"))
		return 1;

	/* REF_TAGS means that we want tags */
	if ((flags & REF_TAGS) && starts_with(name, "tags/"))
		return 1;

	/* All type bits clear means that we are ok with anything */
	return !(flags & ~REF_NORMAL);
}

int check_ref_type(const struct ref *ref, int flags)
{
	return check_ref(ref->name, flags);
}

static void die_initial_contact(int got_at_least_one_head)
{
	if (got_at_least_one_head)
		die("The remote end hung up upon initial contact");
	else
		die("Could not read from remote repository.\n\n"
		    "Please make sure you have the correct access rights\n"
		    "and the repository exists.");
}

static void parse_one_symref_info(struct string_list *symref, const char *val, int len)
{
	char *sym, *target;
	struct string_list_item *item;

	if (!len)
		return; /* just "symref" */
	/* e.g. "symref=HEAD:refs/heads/master" */
	sym = xmemdupz(val, len);
	target = strchr(sym, ':');
	if (!target)
		/* just "symref=something" */
		goto reject;
	*(target++) = '\0';
	if (check_refname_format(sym, REFNAME_ALLOW_ONELEVEL) ||
	    check_refname_format(target, REFNAME_ALLOW_ONELEVEL))
		/* "symref=bogus:pair */
		goto reject;
	item = string_list_append(symref, sym);
	item->util = target;
	return;
reject:
	free(sym);
	return;
}

static void annotate_refs_with_symref_info(struct ref *ref)
{
	struct string_list symref = STRING_LIST_INIT_DUP;
	const char *feature_list = server_capabilities;

	while (feature_list) {
		int len;
		const char *val;

		val = parse_feature_value(feature_list, "symref", &len);
		if (!val)
			break;
		parse_one_symref_info(&symref, val, len);
		feature_list = val + 1;
	}
	string_list_sort(&symref);

	for (; ref; ref = ref->next) {
		struct string_list_item *item;
		item = string_list_lookup(&symref, ref->name);
		if (!item)
			continue;
		ref->symref = xstrdup((char *)item->util);
	}
	string_list_clear(&symref, 0);
}

/*
 * Read all the refs from the other end
 */
struct ref **get_remote_heads(int in, char *src_buf, size_t src_len,
			      struct ref **list, unsigned int flags,
			      struct sha1_array *extra_have,
			      struct sha1_array *shallow_points)
{
	struct ref **orig_list = list;
	int got_at_least_one_head = 0;

	*list = NULL;
	for (;;) {
		struct ref *ref;
		unsigned char old_sha1[20];
		char *name;
		int len, name_len;
		char *buffer = packet_buffer;
		const char *arg;

		len = packet_read(in, &src_buf, &src_len,
				  packet_buffer, sizeof(packet_buffer),
				  PACKET_READ_GENTLE_ON_EOF |
				  PACKET_READ_CHOMP_NEWLINE);
		if (len < 0)
			die_initial_contact(got_at_least_one_head);

		if (!len)
			break;

		if (len > 4 && skip_prefix(buffer, "ERR ", &arg))
			die("remote error: %s", arg);

		if (len == 48 && skip_prefix(buffer, "shallow ", &arg)) {
			if (get_sha1_hex(arg, old_sha1))
				die("protocol error: expected shallow sha-1, got '%s'", arg);
			if (!shallow_points)
				die("repository on the other end cannot be shallow");
			sha1_array_append(shallow_points, old_sha1);
			continue;
		}

		if (len < 42 || get_sha1_hex(buffer, old_sha1) || buffer[40] != ' ')
			die("protocol error: expected sha/ref, got '%s'", buffer);
		name = buffer + 41;

		name_len = strlen(name);
		if (len != name_len + 41) {
			free(server_capabilities);
			server_capabilities = xstrdup(name + name_len + 1);
		}

		if (extra_have && !strcmp(name, ".have")) {
			sha1_array_append(extra_have, old_sha1);
			continue;
		}

		if (!check_ref(name, flags))
			continue;
		ref = alloc_ref(buffer + 41);
		hashcpy(ref->old_sha1, old_sha1);
		*list = ref;
		list = &ref->next;
		got_at_least_one_head = 1;
	}

	annotate_refs_with_symref_info(*orig_list);

	return list;
}

static const char *parse_feature_value(const char *feature_list, const char *feature, int *lenp)
{
	int len;

	if (!feature_list)
		return NULL;

	len = strlen(feature);
	while (*feature_list) {
		const char *found = strstr(feature_list, feature);
		if (!found)
			return NULL;
		if (feature_list == found || isspace(found[-1])) {
			const char *value = found + len;
			/* feature with no value (e.g., "thin-pack") */
			if (!*value || isspace(*value)) {
				if (lenp)
					*lenp = 0;
				return value;
			}
			/* feature with a value (e.g., "agent=git/1.2.3") */
			else if (*value == '=') {
				value++;
				if (lenp)
					*lenp = strcspn(value, " \t\n");
				return value;
			}
			/*
			 * otherwise we matched a substring of another feature;
			 * keep looking
			 */
		}
		feature_list = found + 1;
	}
	return NULL;
}

int parse_feature_request(const char *feature_list, const char *feature)
{
	return !!parse_feature_value(feature_list, feature, NULL);
}

const char *server_feature_value(const char *feature, int *len)
{
	return parse_feature_value(server_capabilities, feature, len);
}

int server_supports(const char *feature)
{
	return !!server_feature_value(feature, NULL);
}

enum protocol {
	PROTO_LOCAL = 1,
	PROTO_FILE,
	PROTO_SSH,
	PROTO_GIT
};

int url_is_local_not_ssh(const char *url)
{
	const char *colon = strchr(url, ':');
	const char *slash = strchr(url, '/');
	return !colon || (slash && slash < colon) ||
		has_dos_drive_prefix(url);
}

static const char *prot_name(enum protocol protocol)
{
	switch (protocol) {
		case PROTO_LOCAL:
		case PROTO_FILE:
			return "file";
		case PROTO_SSH:
			return "ssh";
		case PROTO_GIT:
			return "git";
		default:
			return "unkown protocol";
	}
}

static enum protocol get_protocol(const char *name)
{
	if (!strcmp(name, "ssh"))
		return PROTO_SSH;
	if (!strcmp(name, "git"))
		return PROTO_GIT;
	if (!strcmp(name, "git+ssh"))
		return PROTO_SSH;
	if (!strcmp(name, "ssh+git"))
		return PROTO_SSH;
	if (!strcmp(name, "file"))
		return PROTO_FILE;
	die("I don't handle protocol '%s'", name);
}

static char *host_end(char **hoststart, int removebrackets)
{
	char *host = *hoststart;
	char *end;
	char *start = strstr(host, "@[");
	if (start)
		start++; /* Jump over '@' */
	else
		start = host;
	if (start[0] == '[') {
		end = strchr(start + 1, ']');
		if (end) {
			if (removebrackets) {
				*end = 0;
				memmove(start, start + 1, end - start);
				end++;
			}
		} else
			end = host;
	} else
		end = host;
	return end;
}

#define STR_(s)	# s
#define STR(s)	STR_(s)

static void get_host_and_port(char **host, const char **port)
{
	char *colon, *end;
	end = host_end(host, 1);
	colon = strchr(end, ':');
	if (colon) {
		long portnr = strtol(colon + 1, &end, 10);
		if (end != colon + 1 && *end == '\0' && 0 <= portnr && portnr < 65536) {
			*colon = 0;
			*port = colon + 1;
		} else if (!colon[1]) {
			*colon = 0;
		}
	}
}

static void enable_keepalive(int sockfd)
{
	int ka = 1;

	if (setsockopt(sockfd, SOL_SOCKET, SO_KEEPALIVE, &ka, sizeof(ka)) < 0)
		fprintf(stderr, "unable to set SO_KEEPALIVE on socket: %s\n",
			strerror(errno));
}

#ifndef NO_IPV6

static const char *ai_name(const struct addrinfo *ai)
{
	static char addr[NI_MAXHOST];
	if (getnameinfo(ai->ai_addr, ai->ai_addrlen, addr, sizeof(addr), NULL, 0,
			NI_NUMERICHOST) != 0)
		strcpy(addr, "(unknown)");

	return addr;
}

/*
 * Returns a connected socket() fd, or else die()s.
 */
static int git_tcp_connect_sock(char *host, int flags)
{
	struct strbuf error_message = STRBUF_INIT;
	int sockfd = -1;
	const char *port = STR(DEFAULT_GIT_PORT);
	struct addrinfo hints, *ai0, *ai;
	int gai;
	int cnt = 0;

	get_host_and_port(&host, &port);
	if (!*port)
		port = "<none>";

	memset(&hints, 0, sizeof(hints));
	hints.ai_socktype = SOCK_STREAM;
	hints.ai_protocol = IPPROTO_TCP;

	if (flags & CONNECT_VERBOSE)
		fprintf(stderr, "Looking up %s ... ", host);

	gai = getaddrinfo(host, port, &hints, &ai);
	if (gai)
		die("Unable to look up %s (port %s) (%s)", host, port, gai_strerror(gai));

	if (flags & CONNECT_VERBOSE)
		fprintf(stderr, "done.\nConnecting to %s (port %s) ... ", host, port);

	for (ai0 = ai; ai; ai = ai->ai_next, cnt++) {
		sockfd = socket(ai->ai_family,
				ai->ai_socktype, ai->ai_protocol);
		if ((sockfd < 0) ||
		    (connect(sockfd, ai->ai_addr, ai->ai_addrlen) < 0)) {
			strbuf_addf(&error_message, "%s[%d: %s]: errno=%s\n",
				    host, cnt, ai_name(ai), strerror(errno));
			if (0 <= sockfd)
				close(sockfd);
			sockfd = -1;
			continue;
		}
		if (flags & CONNECT_VERBOSE)
			fprintf(stderr, "%s ", ai_name(ai));
		break;
	}

	freeaddrinfo(ai0);

	if (sockfd < 0)
		die("unable to connect to %s:\n%s", host, error_message.buf);

	enable_keepalive(sockfd);

	if (flags & CONNECT_VERBOSE)
		fprintf(stderr, "done.\n");

	strbuf_release(&error_message);

	return sockfd;
}

#else /* NO_IPV6 */

/*
 * Returns a connected socket() fd, or else die()s.
 */
static int git_tcp_connect_sock(char *host, int flags)
{
	struct strbuf error_message = STRBUF_INIT;
	int sockfd = -1;
	const char *port = STR(DEFAULT_GIT_PORT);
	char *ep;
	struct hostent *he;
	struct sockaddr_in sa;
	char **ap;
	unsigned int nport;
	int cnt;

	get_host_and_port(&host, &port);

	if (flags & CONNECT_VERBOSE)
		fprintf(stderr, "Looking up %s ... ", host);

	he = gethostbyname(host);
	if (!he)
		die("Unable to look up %s (%s)", host, hstrerror(h_errno));
	nport = strtoul(port, &ep, 10);
	if ( ep == port || *ep ) {
		/* Not numeric */
		struct servent *se = getservbyname(port,"tcp");
		if ( !se )
			die("Unknown port %s", port);
		nport = se->s_port;
	}

	if (flags & CONNECT_VERBOSE)
		fprintf(stderr, "done.\nConnecting to %s (port %s) ... ", host, port);

	for (cnt = 0, ap = he->h_addr_list; *ap; ap++, cnt++) {
		memset(&sa, 0, sizeof sa);
		sa.sin_family = he->h_addrtype;
		sa.sin_port = htons(nport);
		memcpy(&sa.sin_addr, *ap, he->h_length);

		sockfd = socket(he->h_addrtype, SOCK_STREAM, 0);
		if ((sockfd < 0) ||
		    connect(sockfd, (struct sockaddr *)&sa, sizeof sa) < 0) {
			strbuf_addf(&error_message, "%s[%d: %s]: errno=%s\n",
				host,
				cnt,
				inet_ntoa(*(struct in_addr *)&sa.sin_addr),
				strerror(errno));
			if (0 <= sockfd)
				close(sockfd);
			sockfd = -1;
			continue;
		}
		if (flags & CONNECT_VERBOSE)
			fprintf(stderr, "%s ",
				inet_ntoa(*(struct in_addr *)&sa.sin_addr));
		break;
	}

	if (sockfd < 0)
		die("unable to connect to %s:\n%s", host, error_message.buf);

	enable_keepalive(sockfd);

	if (flags & CONNECT_VERBOSE)
		fprintf(stderr, "done.\n");

	return sockfd;
}

#endif /* NO_IPV6 */


static void git_tcp_connect(int fd[2], char *host, int flags)
{
	int sockfd = git_tcp_connect_sock(host, flags);

	fd[0] = sockfd;
	fd[1] = dup(sockfd);
}


static char *git_proxy_command;

static int git_proxy_command_options(const char *var, const char *value,
		void *cb)
{
	if (!strcmp(var, "core.gitproxy")) {
		const char *for_pos;
		int matchlen = -1;
		int hostlen;
		const char *rhost_name = cb;
		int rhost_len = strlen(rhost_name);

		if (git_proxy_command)
			return 0;
		if (!value)
			return config_error_nonbool(var);
		/* [core]
		 * ;# matches www.kernel.org as well
		 * gitproxy = netcatter-1 for kernel.org
		 * gitproxy = netcatter-2 for sample.xz
		 * gitproxy = netcatter-default
		 */
		for_pos = strstr(value, " for ");
		if (!for_pos)
			/* matches everybody */
			matchlen = strlen(value);
		else {
			hostlen = strlen(for_pos + 5);
			if (rhost_len < hostlen)
				matchlen = -1;
			else if (!strncmp(for_pos + 5,
					  rhost_name + rhost_len - hostlen,
					  hostlen) &&
				 ((rhost_len == hostlen) ||
				  rhost_name[rhost_len - hostlen -1] == '.'))
				matchlen = for_pos - value;
			else
				matchlen = -1;
		}
		if (0 <= matchlen) {
			/* core.gitproxy = none for kernel.org */
			if (matchlen == 4 &&
			    !memcmp(value, "none", 4))
				matchlen = 0;
			git_proxy_command = xmemdupz(value, matchlen);
		}
		return 0;
	}

	return git_default_config(var, value, cb);
}

static int git_use_proxy(const char *host)
{
	git_proxy_command = getenv("GIT_PROXY_COMMAND");
	git_config(git_proxy_command_options, (void*)host);
	return (git_proxy_command && *git_proxy_command);
}

static struct child_process *git_proxy_connect(int fd[2], char *host)
{
	const char *port = STR(DEFAULT_GIT_PORT);
	struct child_process *proxy;

	get_host_and_port(&host, &port);

	proxy = xmalloc(sizeof(*proxy));
	child_process_init(proxy);
	argv_array_push(&proxy->args, git_proxy_command);
	argv_array_push(&proxy->args, host);
	argv_array_push(&proxy->args, port);
	proxy->in = -1;
	proxy->out = -1;
	if (start_command(proxy))
		die("cannot start proxy %s", git_proxy_command);
	fd[0] = proxy->out; /* read from proxy stdout */
	fd[1] = proxy->in;  /* write to proxy stdin */
	return proxy;
}

static char *get_port(char *host)
{
	char *end;
	char *p = strchr(host, ':');

	if (p) {
		long port = strtol(p + 1, &end, 10);
		if (end != p + 1 && *end == '\0' && 0 <= port && port < 65536) {
			*p = '\0';
			return p+1;
		}
	}

	return NULL;
}

/*
 * Extract protocol and relevant parts from the specified connection URL.
 * The caller must free() the returned strings.
 */
static enum protocol parse_connect_url(const char *url_orig, char **ret_host,
				       char **ret_path)
{
	char *url;
	char *host, *path;
	char *end;
	int separator = '/';
	enum protocol protocol = PROTO_LOCAL;

	if (is_url(url_orig))
		url = url_decode(url_orig);
	else
		url = xstrdup(url_orig);

	host = strstr(url, "://");
	if (host) {
		*host = '\0';
		protocol = get_protocol(url);
		host += 3;
	} else {
		host = url;
		if (!url_is_local_not_ssh(url)) {
			protocol = PROTO_SSH;
			separator = ':';
		}
	}

	/*
	 * Don't do destructive transforms as protocol code does
	 * '[]' unwrapping in get_host_and_port()
	 */
	end = host_end(&host, 0);

	if (protocol == PROTO_LOCAL)
		path = end;
	else if (protocol == PROTO_FILE && has_dos_drive_prefix(end))
		path = end; /* "file://$(pwd)" may be "file://C:/projects/repo" */
	else
		path = strchr(end, separator);

	if (!path || !*path)
		die("No path specified. See 'man git-pull' for valid url syntax");

	/*
	 * null-terminate hostname and point path to ~ for URL's like this:
	 *    ssh://host.xz/~user/repo
	 */

	end = path; /* Need to \0 terminate host here */
	if (separator == ':')
		path++; /* path starts after ':' */
	if (protocol == PROTO_GIT || protocol == PROTO_SSH) {
		if (path[1] == '~')
			path++;
	}

	path = xstrdup(path);
	*end = '\0';

	*ret_host = xstrdup(host);
	*ret_path = path;
	free(url);
	return protocol;
}

static struct child_process no_fork = CHILD_PROCESS_INIT;

/*
 * This returns a dummy child_process if the transport protocol does not
 * need fork(2), or a struct child_process object if it does.  Once done,
 * finish the connection with finish_connect() with the value returned from
 * this function (it is safe to call finish_connect() with NULL to support
 * the former case).
 *
 * If it returns, the connect is successful; it just dies on errors (this
 * will hopefully be changed in a libification effort, to return NULL when
 * the connection failed).
 */
struct child_process *git_connect(int fd[2], const char *url,
				  const char *prog, int flags)
{
	char *hostandport, *path;
	struct child_process *conn = &no_fork;
	enum protocol protocol;
	struct strbuf cmd = STRBUF_INIT;

	/* Without this we cannot rely on waitpid() to tell
	 * what happened to our children.
	 */
	signal(SIGCHLD, SIG_DFL);

	protocol = parse_connect_url(url, &hostandport, &path);
	if ((flags & CONNECT_DIAG_URL) && (protocol != PROTO_SSH)) {
		printf("Diag: url=%s\n", url ? url : "NULL");
		printf("Diag: protocol=%s\n", prot_name(protocol));
		printf("Diag: hostandport=%s\n", hostandport ? hostandport : "NULL");
		printf("Diag: path=%s\n", path ? path : "NULL");
		conn = NULL;
	} else if (protocol == PROTO_GIT) {
		/*
		 * Set up virtual host information based on where we will
		 * connect, unless the user has overridden us in
		 * the environment.
		 */
		char *target_host = getenv("GIT_OVERRIDE_VIRTUAL_HOST");
		if (target_host)
			target_host = xstrdup(target_host);
		else
			target_host = xstrdup(hostandport);

		transport_check_allowed("git");

		/* These underlying connection commands die() if they
		 * cannot connect.
		 */
		if (git_use_proxy(hostandport))
			conn = git_proxy_connect(fd, hostandport);
		else
			git_tcp_connect(fd, hostandport, flags);
		/*
		 * Separate original protocol components prog and path
		 * from extended host header with a NUL byte.
		 *
		 * Note: Do not add any other headers here!  Doing so
		 * will cause older git-daemon servers to crash.
		 */
		packet_write(fd[1],
			     "%s %s%chost=%s%c",
			     prog, path, 0,
			     target_host, 0);
		free(target_host);
	} else {
		conn = xmalloc(sizeof(*conn));
		child_process_init(conn);

		strbuf_addstr(&cmd, prog);
		strbuf_addch(&cmd, ' ');
		sq_quote_buf(&cmd, path);

		/* remove repo-local variables from the environment */
		conn->env = local_repo_env;
		conn->use_shell = 1;
		conn->in = conn->out = -1;
		if (protocol == PROTO_SSH) {
			const char *ssh;
			int putty = 0, tortoiseplink = 0;
			char *ssh_host = hostandport;
			const char *port = NULL;
			transport_check_allowed("ssh");
			get_host_and_port(&ssh_host, &port);

			if (!port)
				port = get_port(ssh_host);

			if (flags & CONNECT_DIAG_URL) {
				printf("Diag: url=%s\n", url ? url : "NULL");
				printf("Diag: protocol=%s\n", prot_name(protocol));
				printf("Diag: userandhost=%s\n", ssh_host ? ssh_host : "NULL");
				printf("Diag: port=%s\n", port ? port : "NONE");
				printf("Diag: path=%s\n", path ? path : "NULL");

				free(hostandport);
				free(path);
				free(conn);
				return NULL;
			}

			ssh = getenv("GIT_SSH_COMMAND");
			if (!ssh) {
				const char *base;
				char *ssh_dup;

				/*
				 * GIT_SSH is the no-shell version of
				 * GIT_SSH_COMMAND (and must remain so for
				 * historical compatibility).
				 */
				conn->use_shell = 0;

				ssh = getenv("GIT_SSH");
				if (!ssh)
					ssh = "ssh";

				ssh_dup = xstrdup(ssh);
				base = basename(ssh_dup);

				tortoiseplink = !strcasecmp(base, "tortoiseplink") ||
					!strcasecmp(base, "tortoiseplink.exe");
				putty = tortoiseplink ||
					!strcasecmp(base, "plink") ||
					!strcasecmp(base, "plink.exe");

				free(ssh_dup);
			}

			argv_array_push(&conn->args, ssh);
			if (tortoiseplink)
				argv_array_push(&conn->args, "-batch");
			if (port) {
				/* P is for PuTTY, p is for OpenSSH */
				argv_array_push(&conn->args, putty ? "-P" : "-p");
				argv_array_push(&conn->args, port);
			}
			argv_array_push(&conn->args, ssh_host);
<<<<<<< HEAD
		} else {
			/* remove repo-local variables from the environment */
			conn->env = local_repo_env;
			conn->use_shell = 1;
			transport_check_allowed("file");
=======
>>>>>>> a48b409f
		}
		argv_array_push(&conn->args, cmd.buf);

		if (start_command(conn))
			die("unable to fork");

		fd[0] = conn->out; /* read from child's stdout */
		fd[1] = conn->in;  /* write to child's stdin */
		strbuf_release(&cmd);
	}
	free(hostandport);
	free(path);
	return conn;
}

int git_connection_is_socket(struct child_process *conn)
{
	return conn == &no_fork;
}

int finish_connect(struct child_process *conn)
{
	int code;
	if (!conn || git_connection_is_socket(conn))
		return 0;

	code = finish_command(conn);
	free(conn);
	return code;
}<|MERGE_RESOLUTION|>--- conflicted
+++ resolved
@@ -789,14 +789,8 @@
 				argv_array_push(&conn->args, port);
 			}
 			argv_array_push(&conn->args, ssh_host);
-<<<<<<< HEAD
 		} else {
-			/* remove repo-local variables from the environment */
-			conn->env = local_repo_env;
-			conn->use_shell = 1;
 			transport_check_allowed("file");
-=======
->>>>>>> a48b409f
 		}
 		argv_array_push(&conn->args, cmd.buf);
 
