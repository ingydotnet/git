#include "builtin.h"
#include "cache.h"
#include "dir.h"
#include "string-list.h"
#include "rerere.h"
#include "xdiff/xdiff.h"
#include "xdiff-interface.h"

static const char git_rerere_usage[] =
"git rerere [clear | status | diff | gc]";

/* these values are days */
static int cutoff_noresolve = 15;
static int cutoff_resolve = 60;

static time_t rerere_created_at(const char *name)
{
	struct stat st;
	return stat(rerere_path(name, "preimage"), &st) ? (time_t) 0 : st.st_mtime;
}

static void unlink_rr_item(const char *name)
{
	unlink(rerere_path(name, "thisimage"));
	unlink(rerere_path(name, "preimage"));
	unlink(rerere_path(name, "postimage"));
	rmdir(git_path("rr-cache/%s", name));
}

static int git_rerere_gc_config(const char *var, const char *value, void *cb)
{
	if (!strcmp(var, "gc.rerereresolved"))
		cutoff_resolve = git_config_int(var, value);
	else if (!strcmp(var, "gc.rerereunresolved"))
		cutoff_noresolve = git_config_int(var, value);
	else
		return git_default_config(var, value, cb);
	return 0;
}

static void garbage_collect(struct string_list *rr)
{
	struct string_list to_remove = { NULL, 0, 0, 1 };
	DIR *dir;
	struct dirent *e;
	int i, cutoff;
	time_t now = time(NULL), then;

	git_config(git_rerere_gc_config, NULL);
	dir = opendir(git_path("rr-cache"));
	if (!dir)
		die_errno("unable to open rr-cache directory");
	while ((e = readdir(dir))) {
		if (is_dot_or_dotdot(e->d_name))
			continue;
		then = rerere_created_at(e->d_name);
		if (!then)
			continue;
		cutoff = (has_rerere_resolution(e->d_name)
			  ? cutoff_resolve : cutoff_noresolve);
		if (then < now - cutoff * 86400)
			string_list_append(e->d_name, &to_remove);
	}
	for (i = 0; i < to_remove.nr; i++)
		unlink_rr_item(to_remove.items[i].string);
	string_list_clear(&to_remove, 0);
}

static int outf(void *dummy, mmbuffer_t *ptr, int nbuf)
{
	int i;
	for (i = 0; i < nbuf; i++)
		if (write_in_full(1, ptr[i].ptr, ptr[i].size) != ptr[i].size)
			return -1;
	return 0;
}

static int diff_two(const char *file1, const char *label1,
		const char *file2, const char *label2)
{
	xpparam_t xpp;
	xdemitconf_t xecfg;
	xdemitcb_t ecb;
	mmfile_t minus, plus;

	if (read_mmfile(&minus, file1) || read_mmfile(&plus, file2))
		return 1;

	printf("--- a/%s\n+++ b/%s\n", label1, label2);
	fflush(stdout);
	memset(&xpp, 0, sizeof(xpp));
	xpp.flags = XDF_NEED_MINIMAL;
	memset(&xecfg, 0, sizeof(xecfg));
	xecfg.ctxlen = 3;
	ecb.outf = outf;
	xdi_diff(&minus, &plus, &xpp, &xecfg, &ecb);

	free(minus.ptr);
	free(plus.ptr);
	return 0;
}

int cmd_rerere(int argc, const char **argv, const char *prefix)
{
	struct string_list merge_rr = { NULL, 0, 0, 1 };
	int i, fd, flags = 0;

	if (2 < argc) {
		if (!strcmp(argv[1], "-h"))
			usage(git_rerere_usage);
		if (!strcmp(argv[1], "--rerere-autoupdate"))
			flags = RERERE_AUTOUPDATE;
		else if (!strcmp(argv[1], "--no-rerere-autoupdate"))
			flags = RERERE_NOAUTOUPDATE;
		if (flags) {
			argc--;
			argv++;
		}
	}
	if (argc < 2)
<<<<<<< HEAD
		return rerere(flags);
=======
		return rerere();

	if (!strcmp(argv[1], "-h"))
		usage(git_rerere_usage);
	else if (!strcmp(argv[1], "forget"))
		return rerere_forget(argv + 2);
>>>>>>> dea4562b

	fd = setup_rerere(&merge_rr, flags);
	if (fd < 0)
		return 0;

	if (!strcmp(argv[1], "clear")) {
		for (i = 0; i < merge_rr.nr; i++) {
			const char *name = (const char *)merge_rr.items[i].util;
			if (!has_rerere_resolution(name))
				unlink_rr_item(name);
		}
		unlink_or_warn(git_path("rr-cache/MERGE_RR"));
	} else if (!strcmp(argv[1], "gc"))
		garbage_collect(&merge_rr);
	else if (!strcmp(argv[1], "status"))
		for (i = 0; i < merge_rr.nr; i++)
			printf("%s\n", merge_rr.items[i].string);
	else if (!strcmp(argv[1], "diff"))
		for (i = 0; i < merge_rr.nr; i++) {
			const char *path = merge_rr.items[i].string;
			const char *name = (const char *)merge_rr.items[i].util;
			diff_two(rerere_path(name, "preimage"), path, path, path);
		}
	else
		usage(git_rerere_usage);

	string_list_clear(&merge_rr, 1);
	return 0;
}<|MERGE_RESOLUTION|>--- conflicted
+++ resolved
@@ -118,16 +118,10 @@
 		}
 	}
 	if (argc < 2)
-<<<<<<< HEAD
 		return rerere(flags);
-=======
-		return rerere();
 
-	if (!strcmp(argv[1], "-h"))
-		usage(git_rerere_usage);
-	else if (!strcmp(argv[1], "forget"))
+	if (!strcmp(argv[1], "forget"))
 		return rerere_forget(argv + 2);
->>>>>>> dea4562b
 
 	fd = setup_rerere(&merge_rr, flags);
 	if (fd < 0)
