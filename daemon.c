#include "cache.h"
#include "pkt-line.h"
#include "exec_cmd.h"
#include "run-command.h"
#include "strbuf.h"
#include "string-list.h"

#ifndef HOST_NAME_MAX
#define HOST_NAME_MAX 256
#endif

#ifdef NO_INITGROUPS
#define initgroups(x, y) (0) /* nothing */
#endif

static int log_syslog;
static int verbose;
static int reuseaddr;
static int informative_errors;

static const char daemon_usage[] =
"git daemon [--verbose] [--syslog] [--export-all]\n"
"           [--timeout=<n>] [--init-timeout=<n>] [--max-connections=<n>]\n"
"           [--strict-paths] [--base-path=<path>] [--base-path-relaxed]\n"
"           [--user-path | --user-path=<path>]\n"
"           [--interpolated-path=<path>]\n"
"           [--reuseaddr] [--pid-file=<file>]\n"
"           [--(enable|disable|allow-override|forbid-override)=<service>]\n"
"           [--access-hook=<path>]\n"
"           [--inetd | [--listen=<host_or_ipaddr>] [--port=<n>]\n"
"                      [--detach] [--user=<user> [--group=<group>]]\n"
"           [<directory>...]";

/* List of acceptable pathname prefixes */
static char **ok_paths;
static int strict_paths;

/* If this is set, git-daemon-export-ok is not required */
static int export_all_trees;

/* Take all paths relative to this one if non-NULL */
static const char *base_path;
static const char *interpolated_path;
static int base_path_relaxed;

/* Flag indicating client sent extra args. */
static int saw_extended_args;

/* If defined, ~user notation is allowed and the string is inserted
 * after ~user/.  E.g. a request to git://host/~alice/frotz would
 * go to /home/alice/pub_git/frotz with --user-path=pub_git.
 */
static const char *user_path;

/* Timeout, and initial timeout */
static unsigned int timeout;
static unsigned int init_timeout;

static char *hostname;
static char *canon_hostname;
static char *ip_address;
static char *tcp_port;

static int hostname_lookup_done;

static void lookup_hostname(void);

static const char *get_canon_hostname(void)
{
	lookup_hostname();
	return canon_hostname;
}

static const char *get_ip_address(void)
{
	lookup_hostname();
	return ip_address;
}

static void logreport(int priority, const char *err, va_list params)
{
	if (log_syslog) {
		char buf[1024];
		vsnprintf(buf, sizeof(buf), err, params);
		syslog(priority, "%s", buf);
	} else {
		/*
		 * Since stderr is set to buffered mode, the
		 * logging of different processes will not overlap
		 * unless they overflow the (rather big) buffers.
		 */
		fprintf(stderr, "[%"PRIuMAX"] ", (uintmax_t)getpid());
		vfprintf(stderr, err, params);
		fputc('\n', stderr);
		fflush(stderr);
	}
}

__attribute__((format (printf, 1, 2)))
static void logerror(const char *err, ...)
{
	va_list params;
	va_start(params, err);
	logreport(LOG_ERR, err, params);
	va_end(params);
}

__attribute__((format (printf, 1, 2)))
static void loginfo(const char *err, ...)
{
	va_list params;
	if (!verbose)
		return;
	va_start(params, err);
	logreport(LOG_INFO, err, params);
	va_end(params);
}

static void NORETURN daemon_die(const char *err, va_list params)
{
	logreport(LOG_ERR, err, params);
	exit(1);
}

static void strbuf_addstr_or_null(struct strbuf *sb, const char *s)
{
	if (s)
		strbuf_addstr(sb, s);
}

struct expand_path_context {
	const char *directory;
};

static size_t expand_path(struct strbuf *sb, const char *placeholder, void *ctx)
{
	struct expand_path_context *context = ctx;

	switch (placeholder[0]) {
	case 'H':
		strbuf_addstr_or_null(sb, hostname);
		return 1;
	case 'C':
		if (placeholder[1] == 'H') {
			strbuf_addstr_or_null(sb, get_canon_hostname());
			return 2;
		}
		break;
	case 'I':
		if (placeholder[1] == 'P') {
			strbuf_addstr_or_null(sb, get_ip_address());
			return 2;
		}
		break;
	case 'P':
		strbuf_addstr_or_null(sb, tcp_port);
		return 1;
	case 'D':
		strbuf_addstr(sb, context->directory);
		return 1;
	}
	return 0;
}

static const char *path_ok(const char *directory)
{
	static char rpath[PATH_MAX];
	static char interp_path[PATH_MAX];
	const char *path;
	const char *dir;

	dir = directory;

	if (daemon_avoid_alias(dir)) {
		logerror("'%s': aliased", dir);
		return NULL;
	}

	if (*dir == '~') {
		if (!user_path) {
			logerror("'%s': User-path not allowed", dir);
			return NULL;
		}
		if (*user_path) {
			/* Got either "~alice" or "~alice/foo";
			 * rewrite them to "~alice/%s" or
			 * "~alice/%s/foo".
			 */
			int namlen, restlen = strlen(dir);
			const char *slash = strchr(dir, '/');
			if (!slash)
				slash = dir + restlen;
			namlen = slash - dir;
			restlen -= namlen;
			loginfo("userpath <%s>, request <%s>, namlen %d, restlen %d, slash <%s>", user_path, dir, namlen, restlen, slash);
			snprintf(rpath, PATH_MAX, "%.*s/%s%.*s",
				 namlen, dir, user_path, restlen, slash);
			dir = rpath;
		}
	}
	else if (interpolated_path && saw_extended_args) {
		struct strbuf expanded_path = STRBUF_INIT;
		struct expand_path_context context;

		context.directory = directory;

		if (*dir != '/') {
			/* Allow only absolute */
			logerror("'%s': Non-absolute path denied (interpolated-path active)", dir);
			return NULL;
		}

		strbuf_expand(&expanded_path, interpolated_path,
			      expand_path, &context);
		strlcpy(interp_path, expanded_path.buf, PATH_MAX);
		strbuf_release(&expanded_path);
		loginfo("Interpolated dir '%s'", interp_path);

		dir = interp_path;
	}
	else if (base_path) {
		if (*dir != '/') {
			/* Allow only absolute */
			logerror("'%s': Non-absolute path denied (base-path active)", dir);
			return NULL;
		}
		snprintf(rpath, PATH_MAX, "%s%s", base_path, dir);
		dir = rpath;
	}

	path = enter_repo(dir, strict_paths);
	if (!path && base_path && base_path_relaxed) {
		/*
		 * if we fail and base_path_relaxed is enabled, try without
		 * prefixing the base path
		 */
		dir = directory;
		path = enter_repo(dir, strict_paths);
	}

	if (!path) {
		logerror("'%s' does not appear to be a git repository", dir);
		return NULL;
	}

	if ( ok_paths && *ok_paths ) {
		char **pp;
		int pathlen = strlen(path);

		/* The validation is done on the paths after enter_repo
		 * appends optional {.git,.git/.git} and friends, but
		 * it does not use getcwd().  So if your /pub is
		 * a symlink to /mnt/pub, you can whitelist /pub and
		 * do not have to say /mnt/pub.
		 * Do not say /pub/.
		 */
		for ( pp = ok_paths ; *pp ; pp++ ) {
			int len = strlen(*pp);
			if (len <= pathlen &&
			    !memcmp(*pp, path, len) &&
			    (path[len] == '\0' ||
			     (!strict_paths && path[len] == '/')))
				return path;
		}
	}
	else {
		/* be backwards compatible */
		if (!strict_paths)
			return path;
	}

	logerror("'%s': not in whitelist", path);
	return NULL;		/* Fallthrough. Deny by default */
}

typedef int (*daemon_service_fn)(void);
struct daemon_service {
	const char *name;
	const char *config_name;
	daemon_service_fn fn;
	int enabled;
	int overridable;
};

static int daemon_error(const char *dir, const char *msg)
{
	if (!informative_errors)
		msg = "access denied or repository not exported";
	packet_write(1, "ERR %s: %s", msg, dir);
	return -1;
}

static const char *access_hook;

static int run_access_hook(struct daemon_service *service, const char *dir, const char *path)
{
	struct child_process child = CHILD_PROCESS_INIT;
	struct strbuf buf = STRBUF_INIT;
	const char *argv[8];
	const char **arg = argv;
	char *eol;
	int seen_errors = 0;

#define STRARG(x) ((x) ? (x) : "")
	*arg++ = access_hook;
	*arg++ = service->name;
	*arg++ = path;
	*arg++ = STRARG(hostname);
	*arg++ = STRARG(get_canon_hostname());
	*arg++ = STRARG(get_ip_address());
	*arg++ = STRARG(tcp_port);
	*arg = NULL;
#undef STRARG

	child.use_shell = 1;
	child.argv = argv;
	child.no_stdin = 1;
	child.no_stderr = 1;
	child.out = -1;
	if (start_command(&child)) {
		logerror("daemon access hook '%s' failed to start",
			 access_hook);
		goto error_return;
	}
	if (strbuf_read(&buf, child.out, 0) < 0) {
		logerror("failed to read from pipe to daemon access hook '%s'",
			 access_hook);
		strbuf_reset(&buf);
		seen_errors = 1;
	}
	if (close(child.out) < 0) {
		logerror("failed to close pipe to daemon access hook '%s'",
			 access_hook);
		seen_errors = 1;
	}
	if (finish_command(&child))
		seen_errors = 1;

	if (!seen_errors) {
		strbuf_release(&buf);
		return 0;
	}

error_return:
	strbuf_ltrim(&buf);
	if (!buf.len)
		strbuf_addstr(&buf, "service rejected");
	eol = strchr(buf.buf, '\n');
	if (eol)
		*eol = '\0';
	errno = EACCES;
	daemon_error(dir, buf.buf);
	strbuf_release(&buf);
	return -1;
}

static int run_service(const char *dir, struct daemon_service *service)
{
	const char *path;
	int enabled = service->enabled;
	struct strbuf var = STRBUF_INIT;

	loginfo("Request %s for '%s'", service->name, dir);

	if (!enabled && !service->overridable) {
		logerror("'%s': service not enabled.", service->name);
		errno = EACCES;
		return daemon_error(dir, "service not enabled");
	}

	if (!(path = path_ok(dir)))
		return daemon_error(dir, "no such repository");

	/*
	 * Security on the cheap.
	 *
	 * We want a readable HEAD, usable "objects" directory, and
	 * a "git-daemon-export-ok" flag that says that the other side
	 * is ok with us doing this.
	 *
	 * path_ok() uses enter_repo() and does whitelist checking.
	 * We only need to make sure the repository is exported.
	 */

	if (!export_all_trees && access("git-daemon-export-ok", F_OK)) {
		logerror("'%s': repository not exported.", path);
		errno = EACCES;
		return daemon_error(dir, "repository not exported");
	}

	if (service->overridable) {
		strbuf_addf(&var, "daemon.%s", service->config_name);
		git_config_get_bool(var.buf, &enabled);
		strbuf_release(&var);
	}
	if (!enabled) {
		logerror("'%s': service not enabled for '%s'",
			 service->name, path);
		errno = EACCES;
		return daemon_error(dir, "service not enabled");
	}

	/*
	 * Optionally, a hook can choose to deny access to the
	 * repository depending on the phase of the moon.
	 */
	if (access_hook && run_access_hook(service, dir, path))
		return -1;

	/*
	 * We'll ignore SIGTERM from now on, we have a
	 * good client.
	 */
	signal(SIGTERM, SIG_IGN);

	return service->fn();
}

static void copy_to_log(int fd)
{
	struct strbuf line = STRBUF_INIT;
	FILE *fp;

	fp = fdopen(fd, "r");
	if (fp == NULL) {
		logerror("fdopen of error channel failed");
		close(fd);
		return;
	}

	while (strbuf_getline(&line, fp, '\n') != EOF) {
		logerror("%s", line.buf);
		strbuf_setlen(&line, 0);
	}

	strbuf_release(&line);
	fclose(fp);
}

static int run_service_command(const char **argv)
{
	struct child_process cld = CHILD_PROCESS_INIT;

	cld.argv = argv;
	cld.git_cmd = 1;
	cld.err = -1;
	if (start_command(&cld))
		return -1;

	close(0);
	close(1);

	copy_to_log(cld.err);

	return finish_command(&cld);
}

static int upload_pack(void)
{
	/* Timeout as string */
	char timeout_buf[64];
	const char *argv[] = { "upload-pack", "--strict", NULL, ".", NULL };

	argv[2] = timeout_buf;

	snprintf(timeout_buf, sizeof timeout_buf, "--timeout=%u", timeout);
	return run_service_command(argv);
}

static int upload_archive(void)
{
	static const char *argv[] = { "upload-archive", ".", NULL };
	return run_service_command(argv);
}

static int receive_pack(void)
{
	static const char *argv[] = { "receive-pack", ".", NULL };
	return run_service_command(argv);
}

static struct daemon_service daemon_service[] = {
	{ "upload-archive", "uploadarch", upload_archive, 0, 1 },
	{ "upload-pack", "uploadpack", upload_pack, 1, 1 },
	{ "receive-pack", "receivepack", receive_pack, 0, 1 },
};

static void enable_service(const char *name, int ena)
{
	int i;
	for (i = 0; i < ARRAY_SIZE(daemon_service); i++) {
		if (!strcmp(daemon_service[i].name, name)) {
			daemon_service[i].enabled = ena;
			return;
		}
	}
	die("No such service %s", name);
}

static void make_service_overridable(const char *name, int ena)
{
	int i;
	for (i = 0; i < ARRAY_SIZE(daemon_service); i++) {
		if (!strcmp(daemon_service[i].name, name)) {
			daemon_service[i].overridable = ena;
			return;
		}
	}
	die("No such service %s", name);
}

static void parse_host_and_port(char *hostport, char **host,
	char **port)
{
	if (*hostport == '[') {
		char *end;

		end = strchr(hostport, ']');
		if (!end)
			die("Invalid request ('[' without ']')");
		*end = '\0';
		*host = hostport + 1;
		if (!end[1])
			*port = NULL;
		else if (end[1] == ':')
			*port = end + 2;
		else
			die("Garbage after end of host part");
	} else {
		*host = hostport;
		*port = strrchr(hostport, ':');
		if (*port) {
			**port = '\0';
			++*port;
		}
	}
}

/*
 * Sanitize a string from the client so that it's OK to be inserted into a
 * filesystem path. Specifically, we disallow slashes, runs of "..", and
 * trailing and leading dots, which means that the client cannot escape
 * our base path via ".." traversal.
 */
static void sanitize_client_strbuf(struct strbuf *out, const char *in)
{
	for (; *in; in++) {
		if (*in == '/')
			continue;
		if (*in == '.' && (!out->len || out->buf[out->len - 1] == '.'))
			continue;
		strbuf_addch(out, *in);
	}

	while (out->len && out->buf[out->len - 1] == '.')
		strbuf_setlen(out, out->len - 1);
}

static char *sanitize_client(const char *in)
{
	struct strbuf out = STRBUF_INIT;
	sanitize_client_strbuf(&out, in);
	return strbuf_detach(&out, NULL);
}

/*
 * Like sanitize_client, but we also perform any canonicalization
 * to make life easier on the admin.
 */
static char *canonicalize_client(const char *in)
{
	struct strbuf out = STRBUF_INIT;
	sanitize_client_strbuf(&out, in);
	strbuf_tolower(&out);
	return strbuf_detach(&out, NULL);
}

/*
 * Read the host as supplied by the client connection.
 */
static void parse_host_arg(char *extra_args, int buflen)
{
	char *val;
	int vallen;
	char *end = extra_args + buflen;

	if (extra_args < end && *extra_args) {
		saw_extended_args = 1;
		if (strncasecmp("host=", extra_args, 5) == 0) {
			val = extra_args + 5;
			vallen = strlen(val) + 1;
			if (*val) {
				/* Split <host>:<port> at colon. */
				char *host;
				char *port;
				parse_host_and_port(val, &host, &port);
				if (port) {
					free(tcp_port);
					tcp_port = sanitize_client(port);
				}
				free(hostname);
<<<<<<< HEAD
				hostname = xstrdup_tolower(host);
				hostname_lookup_done = 0;
=======
				hostname = canonicalize_client(host);
>>>>>>> b4853730
			}

			/* On to the next one */
			extra_args = val + vallen;
		}
		if (extra_args < end && *extra_args)
			die("Invalid request");
	}
}

/*
 * Locate canonical hostname and its IP address.
 */
static void lookup_hostname(void)
{
	if (!hostname_lookup_done && hostname) {
#ifndef NO_IPV6
		struct addrinfo hints;
		struct addrinfo *ai;
		int gai;
		static char addrbuf[HOST_NAME_MAX + 1];

		memset(&hints, 0, sizeof(hints));
		hints.ai_flags = AI_CANONNAME;

		gai = getaddrinfo(hostname, NULL, &hints, &ai);
		if (!gai) {
			struct sockaddr_in *sin_addr = (void *)ai->ai_addr;

			inet_ntop(AF_INET, &sin_addr->sin_addr,
				  addrbuf, sizeof(addrbuf));
			free(ip_address);
			ip_address = xstrdup(addrbuf);

			free(canon_hostname);
			canon_hostname = ai->ai_canonname ?
				sanitize_client(ai->ai_canonname) :
				xstrdup(ip_address);

			freeaddrinfo(ai);
		}
#else
		struct hostent *hent;
		struct sockaddr_in sa;
		char **ap;
		static char addrbuf[HOST_NAME_MAX + 1];

		hent = gethostbyname(hostname);
		if (hent) {
			ap = hent->h_addr_list;
			memset(&sa, 0, sizeof sa);
			sa.sin_family = hent->h_addrtype;
			sa.sin_port = htons(0);
			memcpy(&sa.sin_addr, *ap, hent->h_length);

			inet_ntop(hent->h_addrtype, &sa.sin_addr,
				  addrbuf, sizeof(addrbuf));

			free(canon_hostname);
			canon_hostname = sanitize_client(hent->h_name);
			free(ip_address);
			ip_address = xstrdup(addrbuf);
		}
#endif
		hostname_lookup_done = 1;
	}
}


static int execute(void)
{
	char *line = packet_buffer;
	int pktlen, len, i;
	char *addr = getenv("REMOTE_ADDR"), *port = getenv("REMOTE_PORT");

	if (addr)
		loginfo("Connection from %s:%s", addr, port);

	alarm(init_timeout ? init_timeout : timeout);
	pktlen = packet_read(0, NULL, NULL, packet_buffer, sizeof(packet_buffer), 0);
	alarm(0);

	len = strlen(line);
	if (pktlen != len)
		loginfo("Extended attributes (%d bytes) exist <%.*s>",
			(int) pktlen - len,
			(int) pktlen - len, line + len + 1);
	if (len && line[len-1] == '\n') {
		line[--len] = 0;
		pktlen--;
	}

	free(hostname);
	free(canon_hostname);
	free(ip_address);
	free(tcp_port);
	hostname = canon_hostname = ip_address = tcp_port = NULL;

	if (len != pktlen)
		parse_host_arg(line + len + 1, pktlen - len - 1);

	for (i = 0; i < ARRAY_SIZE(daemon_service); i++) {
		struct daemon_service *s = &(daemon_service[i]);
		const char *arg;

		if (skip_prefix(line, "git-", &arg) &&
		    skip_prefix(arg, s->name, &arg) &&
		    *arg++ == ' ') {
			/*
			 * Note: The directory here is probably context sensitive,
			 * and might depend on the actual service being performed.
			 */
			return run_service(arg, s);
		}
	}

	logerror("Protocol error: '%s'", line);
	return -1;
}

static int addrcmp(const struct sockaddr_storage *s1,
    const struct sockaddr_storage *s2)
{
	const struct sockaddr *sa1 = (const struct sockaddr*) s1;
	const struct sockaddr *sa2 = (const struct sockaddr*) s2;

	if (sa1->sa_family != sa2->sa_family)
		return sa1->sa_family - sa2->sa_family;
	if (sa1->sa_family == AF_INET)
		return memcmp(&((struct sockaddr_in *)s1)->sin_addr,
		    &((struct sockaddr_in *)s2)->sin_addr,
		    sizeof(struct in_addr));
#ifndef NO_IPV6
	if (sa1->sa_family == AF_INET6)
		return memcmp(&((struct sockaddr_in6 *)s1)->sin6_addr,
		    &((struct sockaddr_in6 *)s2)->sin6_addr,
		    sizeof(struct in6_addr));
#endif
	return 0;
}

static int max_connections = 32;

static unsigned int live_children;

static struct child {
	struct child *next;
	struct child_process cld;
	struct sockaddr_storage address;
} *firstborn;

static void add_child(struct child_process *cld, struct sockaddr *addr, socklen_t addrlen)
{
	struct child *newborn, **cradle;

	newborn = xcalloc(1, sizeof(*newborn));
	live_children++;
	memcpy(&newborn->cld, cld, sizeof(*cld));
	memcpy(&newborn->address, addr, addrlen);
	for (cradle = &firstborn; *cradle; cradle = &(*cradle)->next)
		if (!addrcmp(&(*cradle)->address, &newborn->address))
			break;
	newborn->next = *cradle;
	*cradle = newborn;
}

/*
 * This gets called if the number of connections grows
 * past "max_connections".
 *
 * We kill the newest connection from a duplicate IP.
 */
static void kill_some_child(void)
{
	const struct child *blanket, *next;

	if (!(blanket = firstborn))
		return;

	for (; (next = blanket->next); blanket = next)
		if (!addrcmp(&blanket->address, &next->address)) {
			kill(blanket->cld.pid, SIGTERM);
			break;
		}
}

static void check_dead_children(void)
{
	int status;
	pid_t pid;

	struct child **cradle, *blanket;
	for (cradle = &firstborn; (blanket = *cradle);)
		if ((pid = waitpid(blanket->cld.pid, &status, WNOHANG)) > 1) {
			const char *dead = "";
			if (status)
				dead = " (with error)";
			loginfo("[%"PRIuMAX"] Disconnected%s", (uintmax_t)pid, dead);

			/* remove the child */
			*cradle = blanket->next;
			live_children--;
			free(blanket);
		} else
			cradle = &blanket->next;
}

static char **cld_argv;
static void handle(int incoming, struct sockaddr *addr, socklen_t addrlen)
{
	struct child_process cld = CHILD_PROCESS_INIT;
	char addrbuf[300] = "REMOTE_ADDR=", portbuf[300];
	char *env[] = { addrbuf, portbuf, NULL };

	if (max_connections && live_children >= max_connections) {
		kill_some_child();
		sleep(1);  /* give it some time to die */
		check_dead_children();
		if (live_children >= max_connections) {
			close(incoming);
			logerror("Too many children, dropping connection");
			return;
		}
	}

	if (addr->sa_family == AF_INET) {
		struct sockaddr_in *sin_addr = (void *) addr;
		inet_ntop(addr->sa_family, &sin_addr->sin_addr, addrbuf + 12,
		    sizeof(addrbuf) - 12);
		snprintf(portbuf, sizeof(portbuf), "REMOTE_PORT=%d",
		    ntohs(sin_addr->sin_port));
#ifndef NO_IPV6
	} else if (addr->sa_family == AF_INET6) {
		struct sockaddr_in6 *sin6_addr = (void *) addr;

		char *buf = addrbuf + 12;
		*buf++ = '['; *buf = '\0'; /* stpcpy() is cool */
		inet_ntop(AF_INET6, &sin6_addr->sin6_addr, buf,
		    sizeof(addrbuf) - 13);
		strcat(buf, "]");

		snprintf(portbuf, sizeof(portbuf), "REMOTE_PORT=%d",
		    ntohs(sin6_addr->sin6_port));
#endif
	}

	cld.env = (const char **)env;
	cld.argv = (const char **)cld_argv;
	cld.in = incoming;
	cld.out = dup(incoming);

	if (start_command(&cld))
		logerror("unable to fork");
	else
		add_child(&cld, addr, addrlen);
}

static void child_handler(int signo)
{
	/*
	 * Otherwise empty handler because systemcalls will get interrupted
	 * upon signal receipt
	 * SysV needs the handler to be rearmed
	 */
	signal(SIGCHLD, child_handler);
}

static int set_reuse_addr(int sockfd)
{
	int on = 1;

	if (!reuseaddr)
		return 0;
	return setsockopt(sockfd, SOL_SOCKET, SO_REUSEADDR,
			  &on, sizeof(on));
}

struct socketlist {
	int *list;
	size_t nr;
	size_t alloc;
};

static const char *ip2str(int family, struct sockaddr *sin, socklen_t len)
{
#ifdef NO_IPV6
	static char ip[INET_ADDRSTRLEN];
#else
	static char ip[INET6_ADDRSTRLEN];
#endif

	switch (family) {
#ifndef NO_IPV6
	case AF_INET6:
		inet_ntop(family, &((struct sockaddr_in6*)sin)->sin6_addr, ip, len);
		break;
#endif
	case AF_INET:
		inet_ntop(family, &((struct sockaddr_in*)sin)->sin_addr, ip, len);
		break;
	default:
		strcpy(ip, "<unknown>");
	}
	return ip;
}

#ifndef NO_IPV6

static int setup_named_sock(char *listen_addr, int listen_port, struct socketlist *socklist)
{
	int socknum = 0;
	char pbuf[NI_MAXSERV];
	struct addrinfo hints, *ai0, *ai;
	int gai;
	long flags;

	sprintf(pbuf, "%d", listen_port);
	memset(&hints, 0, sizeof(hints));
	hints.ai_family = AF_UNSPEC;
	hints.ai_socktype = SOCK_STREAM;
	hints.ai_protocol = IPPROTO_TCP;
	hints.ai_flags = AI_PASSIVE;

	gai = getaddrinfo(listen_addr, pbuf, &hints, &ai0);
	if (gai) {
		logerror("getaddrinfo() for %s failed: %s", listen_addr, gai_strerror(gai));
		return 0;
	}

	for (ai = ai0; ai; ai = ai->ai_next) {
		int sockfd;

		sockfd = socket(ai->ai_family, ai->ai_socktype, ai->ai_protocol);
		if (sockfd < 0)
			continue;
		if (sockfd >= FD_SETSIZE) {
			logerror("Socket descriptor too large");
			close(sockfd);
			continue;
		}

#ifdef IPV6_V6ONLY
		if (ai->ai_family == AF_INET6) {
			int on = 1;
			setsockopt(sockfd, IPPROTO_IPV6, IPV6_V6ONLY,
				   &on, sizeof(on));
			/* Note: error is not fatal */
		}
#endif

		if (set_reuse_addr(sockfd)) {
			logerror("Could not set SO_REUSEADDR: %s", strerror(errno));
			close(sockfd);
			continue;
		}

		if (bind(sockfd, ai->ai_addr, ai->ai_addrlen) < 0) {
			logerror("Could not bind to %s: %s",
				 ip2str(ai->ai_family, ai->ai_addr, ai->ai_addrlen),
				 strerror(errno));
			close(sockfd);
			continue;	/* not fatal */
		}
		if (listen(sockfd, 5) < 0) {
			logerror("Could not listen to %s: %s",
				 ip2str(ai->ai_family, ai->ai_addr, ai->ai_addrlen),
				 strerror(errno));
			close(sockfd);
			continue;	/* not fatal */
		}

		flags = fcntl(sockfd, F_GETFD, 0);
		if (flags >= 0)
			fcntl(sockfd, F_SETFD, flags | FD_CLOEXEC);

		ALLOC_GROW(socklist->list, socklist->nr + 1, socklist->alloc);
		socklist->list[socklist->nr++] = sockfd;
		socknum++;
	}

	freeaddrinfo(ai0);

	return socknum;
}

#else /* NO_IPV6 */

static int setup_named_sock(char *listen_addr, int listen_port, struct socketlist *socklist)
{
	struct sockaddr_in sin;
	int sockfd;
	long flags;

	memset(&sin, 0, sizeof sin);
	sin.sin_family = AF_INET;
	sin.sin_port = htons(listen_port);

	if (listen_addr) {
		/* Well, host better be an IP address here. */
		if (inet_pton(AF_INET, listen_addr, &sin.sin_addr.s_addr) <= 0)
			return 0;
	} else {
		sin.sin_addr.s_addr = htonl(INADDR_ANY);
	}

	sockfd = socket(AF_INET, SOCK_STREAM, 0);
	if (sockfd < 0)
		return 0;

	if (set_reuse_addr(sockfd)) {
		logerror("Could not set SO_REUSEADDR: %s", strerror(errno));
		close(sockfd);
		return 0;
	}

	if ( bind(sockfd, (struct sockaddr *)&sin, sizeof sin) < 0 ) {
		logerror("Could not bind to %s: %s",
			 ip2str(AF_INET, (struct sockaddr *)&sin, sizeof(sin)),
			 strerror(errno));
		close(sockfd);
		return 0;
	}

	if (listen(sockfd, 5) < 0) {
		logerror("Could not listen to %s: %s",
			 ip2str(AF_INET, (struct sockaddr *)&sin, sizeof(sin)),
			 strerror(errno));
		close(sockfd);
		return 0;
	}

	flags = fcntl(sockfd, F_GETFD, 0);
	if (flags >= 0)
		fcntl(sockfd, F_SETFD, flags | FD_CLOEXEC);

	ALLOC_GROW(socklist->list, socklist->nr + 1, socklist->alloc);
	socklist->list[socklist->nr++] = sockfd;
	return 1;
}

#endif

static void socksetup(struct string_list *listen_addr, int listen_port, struct socketlist *socklist)
{
	if (!listen_addr->nr)
		setup_named_sock(NULL, listen_port, socklist);
	else {
		int i, socknum;
		for (i = 0; i < listen_addr->nr; i++) {
			socknum = setup_named_sock(listen_addr->items[i].string,
						   listen_port, socklist);

			if (socknum == 0)
				logerror("unable to allocate any listen sockets for host %s on port %u",
					 listen_addr->items[i].string, listen_port);
		}
	}
}

static int service_loop(struct socketlist *socklist)
{
	struct pollfd *pfd;
	int i;

	pfd = xcalloc(socklist->nr, sizeof(struct pollfd));

	for (i = 0; i < socklist->nr; i++) {
		pfd[i].fd = socklist->list[i];
		pfd[i].events = POLLIN;
	}

	signal(SIGCHLD, child_handler);

	for (;;) {
		int i;

		check_dead_children();

		if (poll(pfd, socklist->nr, -1) < 0) {
			if (errno != EINTR) {
				logerror("Poll failed, resuming: %s",
				      strerror(errno));
				sleep(1);
			}
			continue;
		}

		for (i = 0; i < socklist->nr; i++) {
			if (pfd[i].revents & POLLIN) {
				union {
					struct sockaddr sa;
					struct sockaddr_in sai;
#ifndef NO_IPV6
					struct sockaddr_in6 sai6;
#endif
				} ss;
				socklen_t sslen = sizeof(ss);
				int incoming = accept(pfd[i].fd, &ss.sa, &sslen);
				if (incoming < 0) {
					switch (errno) {
					case EAGAIN:
					case EINTR:
					case ECONNABORTED:
						continue;
					default:
						die_errno("accept returned");
					}
				}
				handle(incoming, &ss.sa, sslen);
			}
		}
	}
}

#ifdef NO_POSIX_GOODIES

struct credentials;

static void drop_privileges(struct credentials *cred)
{
	/* nothing */
}

static struct credentials *prepare_credentials(const char *user_name,
    const char *group_name)
{
	die("--user not supported on this platform");
}

#else

struct credentials {
	struct passwd *pass;
	gid_t gid;
};

static void drop_privileges(struct credentials *cred)
{
	if (cred && (initgroups(cred->pass->pw_name, cred->gid) ||
	    setgid (cred->gid) || setuid(cred->pass->pw_uid)))
		die("cannot drop privileges");
}

static struct credentials *prepare_credentials(const char *user_name,
    const char *group_name)
{
	static struct credentials c;

	c.pass = getpwnam(user_name);
	if (!c.pass)
		die("user not found - %s", user_name);

	if (!group_name)
		c.gid = c.pass->pw_gid;
	else {
		struct group *group = getgrnam(group_name);
		if (!group)
			die("group not found - %s", group_name);

		c.gid = group->gr_gid;
	}

	return &c;
}
#endif

static void store_pid(const char *path)
{
	FILE *f = fopen(path, "w");
	if (!f)
		die_errno("cannot open pid file '%s'", path);
	if (fprintf(f, "%"PRIuMAX"\n", (uintmax_t) getpid()) < 0 || fclose(f) != 0)
		die_errno("failed to write pid file '%s'", path);
}

static int serve(struct string_list *listen_addr, int listen_port,
    struct credentials *cred)
{
	struct socketlist socklist = { NULL, 0, 0 };

	socksetup(listen_addr, listen_port, &socklist);
	if (socklist.nr == 0)
		die("unable to allocate any listen sockets on port %u",
		    listen_port);

	drop_privileges(cred);

	loginfo("Ready to rumble");

	return service_loop(&socklist);
}

int main(int argc, char **argv)
{
	int listen_port = 0;
	struct string_list listen_addr = STRING_LIST_INIT_NODUP;
	int serve_mode = 0, inetd_mode = 0;
	const char *pid_file = NULL, *user_name = NULL, *group_name = NULL;
	int detach = 0;
	struct credentials *cred = NULL;
	int i;

	git_setup_gettext();

	git_extract_argv0_path(argv[0]);

	for (i = 1; i < argc; i++) {
		char *arg = argv[i];
		const char *v;

		if (skip_prefix(arg, "--listen=", &v)) {
			string_list_append(&listen_addr, xstrdup_tolower(v));
			continue;
		}
		if (skip_prefix(arg, "--port=", &v)) {
			char *end;
			unsigned long n;
			n = strtoul(v, &end, 0);
			if (*v && !*end) {
				listen_port = n;
				continue;
			}
		}
		if (!strcmp(arg, "--serve")) {
			serve_mode = 1;
			continue;
		}
		if (!strcmp(arg, "--inetd")) {
			inetd_mode = 1;
			log_syslog = 1;
			continue;
		}
		if (!strcmp(arg, "--verbose")) {
			verbose = 1;
			continue;
		}
		if (!strcmp(arg, "--syslog")) {
			log_syslog = 1;
			continue;
		}
		if (!strcmp(arg, "--export-all")) {
			export_all_trees = 1;
			continue;
		}
		if (skip_prefix(arg, "--access-hook=", &v)) {
			access_hook = v;
			continue;
		}
		if (skip_prefix(arg, "--timeout=", &v)) {
			timeout = atoi(v);
			continue;
		}
		if (skip_prefix(arg, "--init-timeout=", &v)) {
			init_timeout = atoi(v);
			continue;
		}
		if (skip_prefix(arg, "--max-connections=", &v)) {
			max_connections = atoi(v);
			if (max_connections < 0)
				max_connections = 0;	        /* unlimited */
			continue;
		}
		if (!strcmp(arg, "--strict-paths")) {
			strict_paths = 1;
			continue;
		}
		if (skip_prefix(arg, "--base-path=", &v)) {
			base_path = v;
			continue;
		}
		if (!strcmp(arg, "--base-path-relaxed")) {
			base_path_relaxed = 1;
			continue;
		}
		if (skip_prefix(arg, "--interpolated-path=", &v)) {
			interpolated_path = v;
			continue;
		}
		if (!strcmp(arg, "--reuseaddr")) {
			reuseaddr = 1;
			continue;
		}
		if (!strcmp(arg, "--user-path")) {
			user_path = "";
			continue;
		}
		if (skip_prefix(arg, "--user-path=", &v)) {
			user_path = v;
			continue;
		}
		if (skip_prefix(arg, "--pid-file=", &v)) {
			pid_file = v;
			continue;
		}
		if (!strcmp(arg, "--detach")) {
			detach = 1;
			log_syslog = 1;
			continue;
		}
		if (skip_prefix(arg, "--user=", &v)) {
			user_name = v;
			continue;
		}
		if (skip_prefix(arg, "--group=", &v)) {
			group_name = v;
			continue;
		}
		if (skip_prefix(arg, "--enable=", &v)) {
			enable_service(v, 1);
			continue;
		}
		if (skip_prefix(arg, "--disable=", &v)) {
			enable_service(v, 0);
			continue;
		}
		if (skip_prefix(arg, "--allow-override=", &v)) {
			make_service_overridable(v, 1);
			continue;
		}
		if (skip_prefix(arg, "--forbid-override=", &v)) {
			make_service_overridable(v, 0);
			continue;
		}
		if (!strcmp(arg, "--informative-errors")) {
			informative_errors = 1;
			continue;
		}
		if (!strcmp(arg, "--no-informative-errors")) {
			informative_errors = 0;
			continue;
		}
		if (!strcmp(arg, "--")) {
			ok_paths = &argv[i+1];
			break;
		} else if (arg[0] != '-') {
			ok_paths = &argv[i];
			break;
		}

		usage(daemon_usage);
	}

	if (log_syslog) {
		openlog("git-daemon", LOG_PID, LOG_DAEMON);
		set_die_routine(daemon_die);
	} else
		/* avoid splitting a message in the middle */
		setvbuf(stderr, NULL, _IOFBF, 4096);

	if (inetd_mode && (detach || group_name || user_name))
		die("--detach, --user and --group are incompatible with --inetd");

	if (inetd_mode && (listen_port || (listen_addr.nr > 0)))
		die("--listen= and --port= are incompatible with --inetd");
	else if (listen_port == 0)
		listen_port = DEFAULT_GIT_PORT;

	if (group_name && !user_name)
		die("--group supplied without --user");

	if (user_name)
		cred = prepare_credentials(user_name, group_name);

	if (strict_paths && (!ok_paths || !*ok_paths))
		die("option --strict-paths requires a whitelist");

	if (base_path && !is_directory(base_path))
		die("base-path '%s' does not exist or is not a directory",
		    base_path);

	if (inetd_mode) {
		if (!freopen("/dev/null", "w", stderr))
			die_errno("failed to redirect stderr to /dev/null");
	}

	if (inetd_mode || serve_mode)
		return execute();

	if (detach) {
		if (daemonize())
			die("--detach not supported on this platform");
	} else
		sanitize_stdfds();

	if (pid_file)
		store_pid(pid_file);

	/* prepare argv for serving-processes */
	cld_argv = xmalloc(sizeof (char *) * (argc + 2));
	cld_argv[0] = argv[0];	/* git-daemon */
	cld_argv[1] = "--serve";
	for (i = 1; i < argc; ++i)
		cld_argv[i+1] = argv[i];
	cld_argv[argc+1] = NULL;

	return serve(&listen_addr, listen_port, cred);
}<|MERGE_RESOLUTION|>--- conflicted
+++ resolved
@@ -599,12 +599,8 @@
 					tcp_port = sanitize_client(port);
 				}
 				free(hostname);
-<<<<<<< HEAD
-				hostname = xstrdup_tolower(host);
+				hostname = canonicalize_client(host);
 				hostname_lookup_done = 0;
-=======
-				hostname = canonicalize_client(host);
->>>>>>> b4853730
 			}
 
 			/* On to the next one */
