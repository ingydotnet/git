/*
 * "git add" builtin command
 *
 * Copyright (C) 2006 Linus Torvalds
 */
#include "cache.h"
#include "builtin.h"
#include "dir.h"
#include "pathspec.h"
#include "exec_cmd.h"
#include "cache-tree.h"
#include "run-command.h"
#include "parse-options.h"
#include "diff.h"
#include "diffcore.h"
#include "revision.h"
#include "bulk-checkin.h"

static const char * const builtin_add_usage[] = {
	N_("git add [options] [--] <pathspec>..."),
	NULL
};
static int patch_interactive, add_interactive, edit_interactive;
static int take_worktree_changes;

struct update_callback_data {
	int flags;
	int add_errors;
<<<<<<< HEAD
	const char *implicit_dot;
	size_t implicit_dot_len;
=======

	/* only needed for 2.0 transition preparation */
	int warn_add_would_remove;
>>>>>>> ccc663bc
};

static const char *option_with_implicit_dot;
static const char *short_option_with_implicit_dot;

static void warn_pathless_add(void)
{
	static int shown;
	assert(option_with_implicit_dot && short_option_with_implicit_dot);

	if (shown)
		return;
	shown = 1;

	/*
	 * To be consistent with "git add -p" and most Git
	 * commands, we should default to being tree-wide, but
	 * this is not the original behavior and can't be
	 * changed until users trained themselves not to type
	 * "git add -u" or "git add -A". For now, we warn and
	 * keep the old behavior. Later, the behavior can be changed
	 * to tree-wide, keeping the warning for a while, and
	 * eventually we can drop the warning.
	 */
	warning(_("The behavior of 'git add %s (or %s)' with no path argument from a\n"
		  "subdirectory of the tree will change in Git 2.0 and should not be used anymore.\n"
		  "To add content for the whole tree, run:\n"
		  "\n"
		  "  git add %s :/\n"
		  "  (or git add %s :/)\n"
		  "\n"
		  "To restrict the command to the current directory, run:\n"
		  "\n"
		  "  git add %s .\n"
		  "  (or git add %s .)\n"
		  "\n"
		  "With the current Git version, the command is restricted to "
		  "the current directory.\n"
		  ""),
		option_with_implicit_dot, short_option_with_implicit_dot,
		option_with_implicit_dot, short_option_with_implicit_dot,
		option_with_implicit_dot, short_option_with_implicit_dot);
}

static int fix_unmerged_status(struct diff_filepair *p,
			       struct update_callback_data *data)
{
	if (p->status != DIFF_STATUS_UNMERGED)
		return p->status;
	if (!(data->flags & ADD_CACHE_IGNORE_REMOVAL) && !p->two->mode)
		/*
		 * This is not an explicit add request, and the
		 * path is missing from the working tree (deleted)
		 */
		return DIFF_STATUS_DELETED;
	else
		/*
		 * Either an explicit add request, or path exists
		 * in the working tree.  An attempt to explicitly
		 * add a path that does not exist in the working tree
		 * will be caught as an error by the caller immediately.
		 */
		return DIFF_STATUS_MODIFIED;
}

static const char *add_would_remove_warning = N_(
	"You ran 'git add' with neither '-A (--all)' or '--no-all', whose\n"
"behaviour will change in Git 2.0 with respect to paths you removed from\n"
"your working tree. Paths like '%s' that are\n"
"removed are ignored with this version of Git.\n"
"\n"
"* 'git add --no-all <pathspec>', which is the current default, ignores\n"
"  paths you removed from your working tree.\n"
"\n"
"* 'git add --all <pathspec>' will let you also record the removals.\n"
"\n"
"Run 'git status' to check the paths you removed from your working tree.\n");

static void warn_add_would_remove(const char *path)
{
	warning(_(add_would_remove_warning), path);
}

static void update_callback(struct diff_queue_struct *q,
			    struct diff_options *opt, void *cbdata)
{
	int i;
	struct update_callback_data *data = cbdata;
	const char *implicit_dot = data->implicit_dot;
	size_t implicit_dot_len = data->implicit_dot_len;

	for (i = 0; i < q->nr; i++) {
		struct diff_filepair *p = q->queue[i];
		const char *path = p->one->path;
		/*
		 * Check if "git add -A" or "git add -u" was run from a
		 * subdirectory with a modified file outside that directory,
		 * and warn if so.
		 *
		 * "git add -u" will behave like "git add -u :/" instead of
		 * "git add -u ." in the future.  This warning prepares for
		 * that change.
		 */
		if (implicit_dot &&
		    strncmp_icase(path, implicit_dot, implicit_dot_len)) {
			warn_pathless_add();
			continue;
		}
		switch (fix_unmerged_status(p, data)) {
		default:
			die(_("unexpected diff status %c"), p->status);
		case DIFF_STATUS_MODIFIED:
		case DIFF_STATUS_TYPE_CHANGED:
			if (add_file_to_index(&the_index, path, data->flags)) {
				if (!(data->flags & ADD_CACHE_IGNORE_ERRORS))
					die(_("updating files failed"));
				data->add_errors++;
			}
			break;
		case DIFF_STATUS_DELETED:
			if (data->warn_add_would_remove) {
				warn_add_would_remove(path);
				data->warn_add_would_remove = 0;
			}
			if (data->flags & ADD_CACHE_IGNORE_REMOVAL)
				break;
			if (!(data->flags & ADD_CACHE_PRETEND))
				remove_file_from_index(&the_index, path);
			if (data->flags & (ADD_CACHE_PRETEND|ADD_CACHE_VERBOSE))
				printf(_("remove '%s'\n"), path);
			break;
		}
	}
}

static void update_files_in_cache(const char *prefix, const char **pathspec,
				  struct update_callback_data *data)
{
	struct rev_info rev;

	memset(&data, 0, sizeof(data));
	data.flags = flags & ~ADD_CACHE_IMPLICIT_DOT;
	if ((flags & ADD_CACHE_IMPLICIT_DOT) && prefix) {
		/*
		 * Check for modified files throughout the worktree so
		 * update_callback has a chance to warn about changes
		 * outside the cwd.
		 */
		data.implicit_dot = prefix;
		data.implicit_dot_len = strlen(prefix);
		pathspec = NULL;
	}

	init_revisions(&rev, prefix);
	setup_revisions(0, NULL, &rev, NULL);
	init_pathspec(&rev.prune_data, pathspec);
	rev.diffopt.output_format = DIFF_FORMAT_CALLBACK;
	rev.diffopt.format_callback = update_callback;
<<<<<<< HEAD
	rev.diffopt.format_callback_data = &data;
=======
	rev.diffopt.format_callback_data = data;
>>>>>>> ccc663bc
	rev.max_count = 0; /* do not compare unmerged paths with stage #2 */
	run_diff_files(&rev, DIFF_RACY_IS_MODIFIED);
}

int add_files_to_cache(const char *prefix, const char **pathspec, int flags)
{
	struct update_callback_data data;

	memset(&data, 0, sizeof(data));
	data.flags = flags;
	update_files_in_cache(prefix, pathspec, &data);
	return !!data.add_errors;
}

#define WARN_IMPLICIT_DOT (1u << 0)
static char *prune_directory(struct dir_struct *dir, const char **pathspec,
			     int prefix, unsigned flag)
{
	char *seen;
	int i, specs;
	struct dir_entry **src, **dst;

	for (specs = 0; pathspec[specs];  specs++)
		/* nothing */;
	seen = xcalloc(specs, 1);

	src = dst = dir->entries;
	i = dir->nr;
	while (--i >= 0) {
		struct dir_entry *entry = *src++;
		if (match_pathspec(pathspec, entry->name, entry->len,
				   prefix, seen))
			*dst++ = entry;
		else if (flag & WARN_IMPLICIT_DOT)
			/*
			 * "git add -A" was run from a subdirectory with a
			 * new file outside that directory.
			 *
			 * "git add -A" will behave like "git add -A :/"
			 * instead of "git add -A ." in the future.
			 * Warn about the coming behavior change.
			 */
			warn_pathless_add();
	}
	dir->nr = dst - dir->entries;
	add_pathspec_matches_against_index(pathspec, seen, specs);
	return seen;
}

/*
 * Checks the index to see whether any path in pathspec refers to
 * something inside a submodule.  If so, dies with an error message.
 */
static void treat_gitlinks(const char **pathspec)
{
	int i;

	if (!pathspec || !*pathspec)
		return;

	for (i = 0; pathspec[i]; i++)
		pathspec[i] = check_path_for_gitlink(pathspec[i]);
}

static void refresh(int verbose, const char **pathspec)
{
	char *seen;
	int i, specs;

	for (specs = 0; pathspec[specs];  specs++)
		/* nothing */;
	seen = xcalloc(specs, 1);
	refresh_index(&the_index, verbose ? REFRESH_IN_PORCELAIN : REFRESH_QUIET,
		      pathspec, seen, _("Unstaged changes after refreshing the index:"));
	for (i = 0; i < specs; i++) {
		if (!seen[i])
			die(_("pathspec '%s' did not match any files"), pathspec[i]);
	}
        free(seen);
}

/*
 * Normalizes argv relative to prefix, via get_pathspec(), and then
 * runs die_if_path_beyond_symlink() on each path in the normalized
 * list.
 */
static const char **validate_pathspec(const char **argv, const char *prefix)
{
	const char **pathspec = get_pathspec(prefix, argv);

	if (pathspec) {
		const char **p;
		for (p = pathspec; *p; p++) {
			die_if_path_beyond_symlink(*p, prefix);
		}
	}

	return pathspec;
}

int run_add_interactive(const char *revision, const char *patch_mode,
			const char **pathspec)
{
	int status, ac, pc = 0;
	const char **args;

	if (pathspec)
		while (pathspec[pc])
			pc++;

	args = xcalloc(sizeof(const char *), (pc + 5));
	ac = 0;
	args[ac++] = "add--interactive";
	if (patch_mode)
		args[ac++] = patch_mode;
	if (revision)
		args[ac++] = revision;
	args[ac++] = "--";
	if (pc) {
		memcpy(&(args[ac]), pathspec, sizeof(const char *) * pc);
		ac += pc;
	}
	args[ac] = NULL;

	status = run_command_v_opt(args, RUN_GIT_CMD);
	free(args);
	return status;
}

int interactive_add(int argc, const char **argv, const char *prefix, int patch)
{
	const char **pathspec = NULL;

	if (argc) {
		pathspec = validate_pathspec(argv, prefix);
		if (!pathspec)
			return -1;
	}

	return run_add_interactive(NULL,
				   patch ? "--patch" : NULL,
				   pathspec);
}

static int edit_patch(int argc, const char **argv, const char *prefix)
{
	char *file = git_pathdup("ADD_EDIT.patch");
	const char *apply_argv[] = { "apply", "--recount", "--cached",
		NULL, NULL };
	struct child_process child;
	struct rev_info rev;
	int out;
	struct stat st;

	apply_argv[3] = file;

	git_config(git_diff_basic_config, NULL); /* no "diff" UI options */

	if (read_cache() < 0)
		die (_("Could not read the index"));

	init_revisions(&rev, prefix);
	rev.diffopt.context = 7;

	argc = setup_revisions(argc, argv, &rev, NULL);
	rev.diffopt.output_format = DIFF_FORMAT_PATCH;
	DIFF_OPT_SET(&rev.diffopt, IGNORE_DIRTY_SUBMODULES);
	out = open(file, O_CREAT | O_WRONLY, 0666);
	if (out < 0)
		die (_("Could not open '%s' for writing."), file);
	rev.diffopt.file = xfdopen(out, "w");
	rev.diffopt.close_file = 1;
	if (run_diff_files(&rev, 0))
		die (_("Could not write patch"));

	launch_editor(file, NULL, NULL);

	if (stat(file, &st))
		die_errno(_("Could not stat '%s'"), file);
	if (!st.st_size)
		die(_("Empty patch. Aborted."));

	memset(&child, 0, sizeof(child));
	child.git_cmd = 1;
	child.argv = apply_argv;
	if (run_command(&child))
		die (_("Could not apply '%s'"), file);

	unlink(file);
	free(file);
	return 0;
}

static struct lock_file lock_file;

static const char ignore_error[] =
N_("The following paths are ignored by one of your .gitignore files:\n");

static int verbose, show_only, ignored_too, refresh_only;
static int ignore_add_errors, intent_to_add, ignore_missing;

#define ADDREMOVE_DEFAULT 0 /* Change to 1 in Git 2.0 */
static int addremove = ADDREMOVE_DEFAULT;
static int addremove_explicit = -1; /* unspecified */

static struct option builtin_add_options[] = {
	OPT__DRY_RUN(&show_only, N_("dry run")),
	OPT__VERBOSE(&verbose, N_("be verbose")),
	OPT_GROUP(""),
	OPT_BOOL('i', "interactive", &add_interactive, N_("interactive picking")),
	OPT_BOOL('p', "patch", &patch_interactive, N_("select hunks interactively")),
	OPT_BOOL('e', "edit", &edit_interactive, N_("edit current diff and apply")),
	OPT__FORCE(&ignored_too, N_("allow adding otherwise ignored files")),
	OPT_BOOL('u', "update", &take_worktree_changes, N_("update tracked files")),
	OPT_BOOL('N', "intent-to-add", &intent_to_add, N_("record only the fact that the path will be added later")),
	OPT_BOOL('A', "all", &addremove_explicit, N_("add changes from all tracked and untracked files")),
	OPT_BOOL( 0 , "refresh", &refresh_only, N_("don't add, only refresh the index")),
	OPT_BOOL( 0 , "ignore-errors", &ignore_add_errors, N_("just skip files which cannot be added because of errors")),
	OPT_BOOL( 0 , "ignore-missing", &ignore_missing, N_("check if - even missing - files are ignored in dry run")),
	OPT_END(),
};

static int add_config(const char *var, const char *value, void *cb)
{
	if (!strcmp(var, "add.ignoreerrors") ||
	    !strcmp(var, "add.ignore-errors")) {
		ignore_add_errors = git_config_bool(var, value);
		return 0;
	}
	return git_default_config(var, value, cb);
}

static int add_files(struct dir_struct *dir, int flags)
{
	int i, exit_status = 0;

	if (dir->ignored_nr) {
		fprintf(stderr, _(ignore_error));
		for (i = 0; i < dir->ignored_nr; i++)
			fprintf(stderr, "%s\n", dir->ignored[i]->name);
		fprintf(stderr, _("Use -f if you really want to add them.\n"));
		die(_("no files added"));
	}

	for (i = 0; i < dir->nr; i++)
		if (add_file_to_cache(dir->entries[i]->name, flags)) {
			if (!ignore_add_errors)
				die(_("adding files failed"));
			exit_status = 1;
		}
	return exit_status;
}

int cmd_add(int argc, const char **argv, const char *prefix)
{
	int exit_status = 0;
	int newfd;
	const char **pathspec;
	struct dir_struct dir;
	int flags;
	int add_new_files;
	int require_pathspec;
	char *seen = NULL;
<<<<<<< HEAD
	int implicit_dot = 0;
=======
	const char *option_with_implicit_dot = NULL;
	const char *short_option_with_implicit_dot = NULL;
	struct update_callback_data update_data;
>>>>>>> ccc663bc

	git_config(add_config, NULL);

	argc = parse_options(argc, argv, prefix, builtin_add_options,
			  builtin_add_usage, PARSE_OPT_KEEP_ARGV0);
	if (patch_interactive)
		add_interactive = 1;
	if (add_interactive)
		exit(interactive_add(argc - 1, argv + 1, prefix, patch_interactive));

	if (edit_interactive)
		return(edit_patch(argc, argv, prefix));
	argc--;
	argv++;

	if (0 <= addremove_explicit)
		addremove = addremove_explicit;
	else if (take_worktree_changes && ADDREMOVE_DEFAULT)
		addremove = 0; /* "-u" was given but not "-A" */

	if (addremove && take_worktree_changes)
		die(_("-A and -u are mutually incompatible"));

	/*
	 * Warn when "git add pathspec..." was given without "-u" or "-A"
	 * and pathspec... covers a removed path.
	 */
	memset(&update_data, 0, sizeof(update_data));
	if (!take_worktree_changes && addremove_explicit < 0)
		update_data.warn_add_would_remove = 1;

	if (!take_worktree_changes && addremove_explicit < 0 && argc)
		/*
		 * Turn "git add pathspec..." to "git add -A pathspec..."
		 * in Git 2.0 but not yet
		 */
		; /* addremove = 1; */

	if (!show_only && ignore_missing)
		die(_("Option --ignore-missing can only be used together with --dry-run"));
	if (addremove) {
		option_with_implicit_dot = "--all";
		short_option_with_implicit_dot = "-A";
	}
	if (take_worktree_changes) {
		option_with_implicit_dot = "--update";
		short_option_with_implicit_dot = "-u";
	}
	if (option_with_implicit_dot && !argc) {
		static const char *here[2] = { ".", NULL };
		argc = 1;
		argv = here;
		implicit_dot = 1;
	}

	add_new_files = !take_worktree_changes && !refresh_only;
	require_pathspec = !take_worktree_changes;

	newfd = hold_locked_index(&lock_file, 1);

	flags = ((verbose ? ADD_CACHE_VERBOSE : 0) |
		 (show_only ? ADD_CACHE_PRETEND : 0) |
		 (intent_to_add ? ADD_CACHE_INTENT : 0) |
		 (ignore_add_errors ? ADD_CACHE_IGNORE_ERRORS : 0) |
		 (!(addremove || take_worktree_changes)
		  ? ADD_CACHE_IGNORE_REMOVAL : 0)) |
		 (implicit_dot ? ADD_CACHE_IMPLICIT_DOT : 0);

	if (require_pathspec && argc == 0) {
		fprintf(stderr, _("Nothing specified, nothing added.\n"));
		fprintf(stderr, _("Maybe you wanted to say 'git add .'?\n"));
		return 0;
	}
	pathspec = validate_pathspec(argv, prefix);

	if (read_cache() < 0)
		die(_("index file corrupt"));
	treat_gitlinks(pathspec);

	if (add_new_files) {
		int baselen;

		/* Set up the default git porcelain excludes */
		memset(&dir, 0, sizeof(dir));
		if (!ignored_too) {
			dir.flags |= DIR_COLLECT_IGNORED;
			setup_standard_excludes(&dir);
		}

		/* This picks up the paths that are not tracked */
		baselen = fill_directory(&dir, implicit_dot ? NULL : pathspec);
		if (pathspec)
			seen = prune_directory(&dir, pathspec, baselen,
					implicit_dot ? WARN_IMPLICIT_DOT : 0);
	}

	if (refresh_only) {
		refresh(verbose, pathspec);
		goto finish;
	}

	if (pathspec) {
		int i;
		struct path_exclude_check check;

		path_exclude_check_init(&check, &dir);
		if (!seen)
			seen = find_pathspecs_matching_against_index(pathspec);
		for (i = 0; pathspec[i]; i++) {
			if (!seen[i] && pathspec[i][0]
			    && !file_exists(pathspec[i])) {
				if (ignore_missing) {
					int dtype = DT_UNKNOWN;
					if (is_path_excluded(&check, pathspec[i], -1, &dtype))
						dir_add_ignored(&dir, pathspec[i], strlen(pathspec[i]));
				} else
					die(_("pathspec '%s' did not match any files"),
					    pathspec[i]);
			}
		}
		free(seen);
		path_exclude_check_clear(&check);
	}

	plug_bulk_checkin();

	update_data.flags = flags;
	update_files_in_cache(prefix, pathspec, &update_data);

	exit_status |= !!update_data.add_errors;
	if (add_new_files)
		exit_status |= add_files(&dir, flags);

	unplug_bulk_checkin();

 finish:
	if (active_cache_changed) {
		if (write_cache(newfd, active_cache, active_nr) ||
		    commit_locked_index(&lock_file))
			die(_("Unable to write new index file"));
	}

	return exit_status;
}<|MERGE_RESOLUTION|>--- conflicted
+++ resolved
@@ -26,14 +26,11 @@
 struct update_callback_data {
 	int flags;
 	int add_errors;
-<<<<<<< HEAD
 	const char *implicit_dot;
 	size_t implicit_dot_len;
-=======
 
 	/* only needed for 2.0 transition preparation */
 	int warn_add_would_remove;
->>>>>>> ccc663bc
 };
 
 static const char *option_with_implicit_dot;
@@ -174,29 +171,12 @@
 {
 	struct rev_info rev;
 
-	memset(&data, 0, sizeof(data));
-	data.flags = flags & ~ADD_CACHE_IMPLICIT_DOT;
-	if ((flags & ADD_CACHE_IMPLICIT_DOT) && prefix) {
-		/*
-		 * Check for modified files throughout the worktree so
-		 * update_callback has a chance to warn about changes
-		 * outside the cwd.
-		 */
-		data.implicit_dot = prefix;
-		data.implicit_dot_len = strlen(prefix);
-		pathspec = NULL;
-	}
-
 	init_revisions(&rev, prefix);
 	setup_revisions(0, NULL, &rev, NULL);
 	init_pathspec(&rev.prune_data, pathspec);
 	rev.diffopt.output_format = DIFF_FORMAT_CALLBACK;
 	rev.diffopt.format_callback = update_callback;
-<<<<<<< HEAD
-	rev.diffopt.format_callback_data = &data;
-=======
 	rev.diffopt.format_callback_data = data;
->>>>>>> ccc663bc
 	rev.max_count = 0; /* do not compare unmerged paths with stage #2 */
 	run_diff_files(&rev, DIFF_RACY_IS_MODIFIED);
 }
@@ -460,13 +440,8 @@
 	int add_new_files;
 	int require_pathspec;
 	char *seen = NULL;
-<<<<<<< HEAD
 	int implicit_dot = 0;
-=======
-	const char *option_with_implicit_dot = NULL;
-	const char *short_option_with_implicit_dot = NULL;
 	struct update_callback_data update_data;
->>>>>>> ccc663bc
 
 	git_config(add_config, NULL);
 
@@ -593,7 +568,17 @@
 
 	plug_bulk_checkin();
 
-	update_data.flags = flags;
+	if ((flags & ADD_CACHE_IMPLICIT_DOT) && prefix) {
+		/*
+		 * Check for modified files throughout the worktree so
+		 * update_callback has a chance to warn about changes
+		 * outside the cwd.
+		 */
+		update_data.implicit_dot = prefix;
+		update_data.implicit_dot_len = strlen(prefix);
+		pathspec = NULL;
+	}
+	update_data.flags = flags & ~ADD_CACHE_IMPLICIT_DOT;
 	update_files_in_cache(prefix, pathspec, &update_data);
 
 	exit_status |= !!update_data.add_errors;
