--- conflicted
+++ resolved
@@ -5,12 +5,9 @@
 #include "revision.h"
 #include "tag.h"
 #include "string-list.h"
-<<<<<<< HEAD
 #include "branch.h"
 #include "fmt-merge-msg.h"
-=======
 #include "gpg-interface.h"
->>>>>>> 96b8d93a
 
 static const char * const fmt_merge_msg_usage[] = {
 	"git fmt-merge-msg [-m <message>] [--log[=<n>]|--no-log] [--file <file>]",
@@ -417,14 +414,9 @@
 			strbuf_addch(out, '\n');
 
 		for (i = 0; i < origins.nr; i++)
-<<<<<<< HEAD
 			shortlog(origins.items[i].string,
 				 origins.items[i].util,
-				 head, &rev, shortlog_len, out);
-=======
-			shortlog(origins.items[i].string, origins.items[i].util,
 				 head, &rev, opts->shortlog_len, out);
->>>>>>> 96b8d93a
 	}
 
 	strbuf_complete_line(out);
@@ -460,20 +452,8 @@
 			     0);
 	if (argc > 0)
 		usage_with_options(fmt_merge_msg_usage, options);
-<<<<<<< HEAD
 	if (shortlog_len < 0)
 		shortlog_len = (merge_log_config > 0) ? merge_log_config : 0;
-	if (message && !shortlog_len) {
-		char nl = '\n';
-		write_in_full(STDOUT_FILENO, message, strlen(message));
-		write_in_full(STDOUT_FILENO, &nl, 1);
-		return 0;
-	}
-=======
-
->>>>>>> 96b8d93a
-	if (shortlog_len < 0)
-		die("Negative --log=%d", shortlog_len);
 
 	if (inpath && strcmp(inpath, "-")) {
 		in = fopen(inpath, "r");
