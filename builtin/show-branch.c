--- conflicted
+++ resolved
@@ -673,14 +673,9 @@
 		OPT_SET_INT(0, "sparse", &dense,
 			    N_("show merges reachable from only one tip"), 0),
 		OPT_SET_INT(0, "date-order", &sort_order,
-<<<<<<< HEAD
-			    N_("show commits where no parent comes before its "
-			       "children"),
+			    N_("topologically sort, maintaining date order "
+			       "where possible"),
 			    REV_SORT_BY_COMMIT_DATE),
-=======
-			    N_("topologically sort, maintaining date order "
-			       "where possible"), 0),
->>>>>>> 465cf8ce
 		{ OPTION_CALLBACK, 'g', "reflog", &reflog_base, N_("<n>[,<base>]"),
 			    N_("show <n> most recent ref-log entries starting at "
 			       "base"),
